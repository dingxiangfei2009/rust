--- conflicted
+++ resolved
@@ -549,13 +549,8 @@
 
 #[cfg(test)]
 mod tests {
+    use prelude::v1::*;
     use super::*;
-<<<<<<< HEAD
-    use prelude::v1::*;
-=======
-    use prelude::{spawn, Some, None, Option, FnOnce, ToString};
-    use prelude::{Clone, PtrExt, Iterator, SliceExt, StrExt};
->>>>>>> 1abee08c
     use ptr;
     use thread::Thread;
     use libc;
