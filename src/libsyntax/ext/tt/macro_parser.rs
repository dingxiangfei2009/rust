--- conflicted
+++ resolved
@@ -79,15 +79,9 @@
 use self::TokenTreeOrTokenTreeVec::*;
 
 use ast;
-<<<<<<< HEAD
-use ast::{TokenTree, Name, Ident};
+use ast::{Name, Ident};
 use syntax_pos::{self, BytePos, mk_sp, Span};
 use codemap::Spanned;
-=======
-use ast::{Name, Ident};
-use codemap::{BytePos, mk_sp, Span, Spanned};
-use codemap;
->>>>>>> d59accfb
 use errors::FatalError;
 use parse::lexer::*; //resolve bug?
 use parse::ParseSess;
