// Copyright 2013 The Rust Project Developers. See the COPYRIGHT
// file at the top-level directory of this distribution and at
// http://rust-lang.org/COPYRIGHT.
//
// Licensed under the Apache License, Version 2.0 <LICENSE-APACHE or
// http://www.apache.org/licenses/LICENSE-2.0> or the MIT license
// <LICENSE-MIT or http://opensource.org/licenses/MIT>, at your
// option. This file may not be copied, modified, or distributed
// except according to those terms.

//! Feature gating
//!
//! This modules implements the gating necessary for preventing certain compiler
//! features from being used by default. This module will crawl a pre-expanded
//! AST to ensure that there are no features which are used that are not
//! enabled.
//!
//! Features are enabled in programs via the crate-level attributes of
//! `#![feature(...)]` with a comma-separated list of features.
use self::Status::*;

use abi::RustIntrinsic;
use ast::NodeId;
use ast;
use attr;
use attr::AttrMetaMethods;
use codemap::{CodeMap, Span};
use diagnostic::SpanHandler;
use visit;
use visit::Visitor;
use parse::token;

use std::slice;
use std::ascii::AsciiExt;


// if you change this list without updating src/doc/reference.md, @cmr will be sad
static KNOWN_FEATURES: &'static [(&'static str, Status)] = &[
<<<<<<< HEAD
    ("globs", Accepted),
    ("macro_rules", Active),
=======
    ("globs", Active),
    ("macro_rules", Accepted),
>>>>>>> 78e841d8
    ("struct_variant", Accepted),
    ("asm", Active),
    ("managed_boxes", Removed),
    ("non_ascii_idents", Active),
    ("thread_local", Active),
    ("link_args", Active),
    ("phase", Active),  // NOTE(stage0): switch to Removed after next snapshot
    ("plugin_registrar", Active),
    ("log_syntax", Active),
    ("trace_macros", Active),
    ("concat_idents", Active),
    ("unsafe_destructor", Active),
    ("intrinsics", Active),
    ("lang_items", Active),

    ("simd", Active),
    ("default_type_params", Accepted),
    ("quote", Active),
    ("link_llvm_intrinsics", Active),
    ("linkage", Active),
    ("struct_inherit", Removed),

    ("quad_precision_float", Removed),

    ("rustc_diagnostic_macros", Active),
    ("unboxed_closures", Active),
    ("import_shadowing", Active),
    ("advanced_slice_patterns", Active),
    ("tuple_indexing", Accepted),
    ("associated_types", Accepted),
    ("visible_private_types", Active),
    ("slicing_syntax", Active),

    ("if_let", Accepted),
    ("while_let", Accepted),

    ("plugin", Active),

    // A temporary feature gate used to enable parser extensions needed
    // to bootstrap fix for #5723.
    ("issue_5723_bootstrap", Accepted),

    // A way to temporarily opt out of opt in copy. This will *never* be accepted.
    ("opt_out_copy", Deprecated),

    // A way to temporarily opt out of the new orphan rules. This will *never* be accepted.
    ("old_orphan_check", Deprecated),

    // OIBIT specific features
    ("optin_builtin_traits", Active),

    // These are used to test this portion of the compiler, they don't actually
    // mean anything
    ("test_accepted_feature", Accepted),
    ("test_removed_feature", Removed),
];

enum Status {
    /// Represents an active feature that is currently being implemented or
    /// currently being considered for addition/removal.
    Active,

    /// Represents a feature gate that is temporarily enabling deprecated behavior.
    /// This gate will never be accepted.
    Deprecated,

    /// Represents a feature which has since been removed (it was once Active)
    Removed,

    /// This language feature has since been Accepted (it was once Active)
    Accepted,
}

/// A set of features to be used by later passes.
#[derive(Copy)]
pub struct Features {
    pub unboxed_closures: bool,
    pub rustc_diagnostic_macros: bool,
    pub import_shadowing: bool,
    pub visible_private_types: bool,
    pub quote: bool,
    pub opt_out_copy: bool,
    pub old_orphan_check: bool,
}

impl Features {
    pub fn new() -> Features {
        Features {
            unboxed_closures: false,
            rustc_diagnostic_macros: false,
            import_shadowing: false,
            visible_private_types: false,
            quote: false,
            opt_out_copy: false,
            old_orphan_check: false,
        }
    }
}

struct Context<'a> {
    features: Vec<&'static str>,
    span_handler: &'a SpanHandler,
    cm: &'a CodeMap,
}

impl<'a> Context<'a> {
    fn gate_feature(&self, feature: &str, span: Span, explain: &str) {
        if !self.has_feature(feature) {
            self.span_handler.span_err(span, explain);
            self.span_handler.span_help(span, format!("add #![feature({})] to the \
                                                       crate attributes to enable",
                                                      feature)[]);
        }
    }

    fn has_feature(&self, feature: &str) -> bool {
        self.features.iter().any(|&n| n == feature)
    }
}

struct MacroVisitor<'a> {
    context: &'a Context<'a>
}

impl<'a, 'v> Visitor<'v> for MacroVisitor<'a> {
    fn visit_mac(&mut self, mac: &ast::Mac) {
        let ast::MacInvocTT(ref path, _, _) = mac.node;
        let id = path.segments.last().unwrap().identifier;

        if id == token::str_to_ident("asm") {
            self.context.gate_feature("asm", path.span, "inline assembly is not \
                stable enough for use and is subject to change");
        }

        else if id == token::str_to_ident("log_syntax") {
            self.context.gate_feature("log_syntax", path.span, "`log_syntax!` is not \
                stable enough for use and is subject to change");
        }

        else if id == token::str_to_ident("trace_macros") {
            self.context.gate_feature("trace_macros", path.span, "`trace_macros` is not \
                stable enough for use and is subject to change");
        }

        else if id == token::str_to_ident("concat_idents") {
            self.context.gate_feature("concat_idents", path.span, "`concat_idents` is not \
                stable enough for use and is subject to change");
        }
    }
}

struct PostExpansionVisitor<'a> {
    context: &'a Context<'a>
}

impl<'a> PostExpansionVisitor<'a> {
    fn gate_feature(&self, feature: &str, span: Span, explain: &str) {
        if !self.context.cm.span_is_internal(span) {
            self.context.gate_feature(feature, span, explain)
        }
    }
}

impl<'a, 'v> Visitor<'v> for PostExpansionVisitor<'a> {
    fn visit_name(&mut self, sp: Span, name: ast::Name) {
        if !token::get_name(name).get().is_ascii() {
            self.gate_feature("non_ascii_idents", sp,
                              "non-ascii idents are not fully supported.");
        }
    }

    fn visit_view_item(&mut self, i: &ast::ViewItem) {
        match i.node {
            ast::ViewItemUse(..) => {}
            ast::ViewItemExternCrate(..) => {
                for attr in i.attrs.iter() {
                    if attr.check_name("plugin") {
                        self.gate_feature("plugin", attr.span,
                                          "compiler plugins are experimental \
                                           and possibly buggy");
                    }
                }
            }
        }
        visit::walk_view_item(self, i)
    }

    fn visit_item(&mut self, i: &ast::Item) {
        for attr in i.attrs.iter() {
            if attr.name() == "thread_local" {
                self.gate_feature("thread_local", i.span,
                                  "`#[thread_local]` is an experimental feature, and does not \
                                  currently handle destructors. There is no corresponding \
                                  `#[task_local]` mapping to the task model");
            } else if attr.name() == "linkage" {
                self.gate_feature("linkage", i.span,
                                  "the `linkage` attribute is experimental \
                                   and not portable across platforms")
            }
        }
        match i.node {
            ast::ItemForeignMod(ref foreign_module) => {
                if attr::contains_name(i.attrs[], "link_args") {
                    self.gate_feature("link_args", i.span,
                                      "the `link_args` attribute is not portable \
                                       across platforms, it is recommended to \
                                       use `#[link(name = \"foo\")]` instead")
                }
                if foreign_module.abi == RustIntrinsic {
                    self.gate_feature("intrinsics",
                                      i.span,
                                      "intrinsics are subject to change")
                }
            }

            ast::ItemFn(..) => {
                if attr::contains_name(i.attrs[], "plugin_registrar") {
                    self.gate_feature("plugin_registrar", i.span,
                                      "compiler plugins are experimental and possibly buggy");
                }
            }

            ast::ItemStruct(..) => {
                if attr::contains_name(i.attrs[], "simd") {
                    self.gate_feature("simd", i.span,
                                      "SIMD types are experimental and possibly buggy");
                }
            }

            ast::ItemImpl(_, polarity, _, _, _, ref items) => {
                match polarity {
                    ast::ImplPolarity::Negative => {
                        self.gate_feature("optin_builtin_traits",
                                          i.span,
                                          "negative trait bounds are not yet fully implemented; \
                                          use marker types for now");
                    },
                    _ => {}
                }

                if attr::contains_name(i.attrs[],
                                       "unsafe_destructor") {
                    self.gate_feature("unsafe_destructor",
                                      i.span,
                                      "`#[unsafe_destructor]` allows too \
                                       many unsafe patterns and may be \
                                       removed in the future");
                }

                if attr::contains_name(i.attrs[],
                                       "old_orphan_check") {
                    self.gate_feature(
                        "old_orphan_check",
                        i.span,
                        "the new orphan check rules will eventually be strictly enforced");
                }

                for item in items.iter() {
                    match *item {
                        ast::MethodImplItem(_) => {}
                        ast::TypeImplItem(ref typedef) => {
                            self.gate_feature("associated_types",
                                              typedef.span,
                                              "associated types are \
                                               experimental")
                        }
                    }
                }
            }

            _ => {}
        }

        visit::walk_item(self, i);
    }

    fn visit_foreign_item(&mut self, i: &ast::ForeignItem) {
        if attr::contains_name(i.attrs[], "linkage") {
            self.gate_feature("linkage", i.span,
                              "the `linkage` attribute is experimental \
                               and not portable across platforms")
        }

        let links_to_llvm = match attr::first_attr_value_str_by_name(i.attrs[], "link_name") {
            Some(val) => val.get().starts_with("llvm."),
            _ => false
        };
        if links_to_llvm {
            self.gate_feature("link_llvm_intrinsics", i.span,
                              "linking to LLVM intrinsics is experimental");
        }

        visit::walk_foreign_item(self, i)
    }

    fn visit_ty(&mut self, t: &ast::Ty) {
        visit::walk_ty(self, t);
    }

    fn visit_expr(&mut self, e: &ast::Expr) {
        match e.node {
            ast::ExprRange(..) => {
                self.gate_feature("slicing_syntax",
                                  e.span,
                                  "range syntax is experimental");
            }
            _ => {}
        }
        visit::walk_expr(self, e);
    }

    fn visit_attribute(&mut self, attr: &ast::Attribute) {
        if attr::contains_name(slice::ref_slice(attr), "lang") {
            self.gate_feature("lang_items",
                              attr.span,
                              "language items are subject to change");
        }
    }

    fn visit_pat(&mut self, pattern: &ast::Pat) {
        match pattern.node {
            ast::PatVec(_, Some(_), ref last) if !last.is_empty() => {
                self.gate_feature("advanced_slice_patterns",
                                  pattern.span,
                                  "multiple-element slice matches anywhere \
                                   but at the end of a slice (e.g. \
                                   `[0, ..xs, 0]` are experimental")
            }
            _ => {}
        }
        visit::walk_pat(self, pattern)
    }

    fn visit_fn(&mut self,
                fn_kind: visit::FnKind<'v>,
                fn_decl: &'v ast::FnDecl,
                block: &'v ast::Block,
                span: Span,
                _node_id: NodeId) {
        match fn_kind {
            visit::FkItemFn(_, _, _, abi) if abi == RustIntrinsic => {
                self.gate_feature("intrinsics",
                                  span,
                                  "intrinsics are subject to change")
            }
            _ => {}
        }
        visit::walk_fn(self, fn_kind, fn_decl, block, span);
    }
}

fn check_crate_inner<F>(cm: &CodeMap, span_handler: &SpanHandler, krate: &ast::Crate,
                        check: F)
                       -> (Features, Vec<Span>)
    where F: FnOnce(&mut Context, &ast::Crate)
{
    let mut cx = Context {
        features: Vec::new(),
        span_handler: span_handler,
        cm: cm,
    };

    let mut unknown_features = Vec::new();

    for attr in krate.attrs.iter() {
        if !attr.check_name("feature") {
            continue
        }

        match attr.meta_item_list() {
            None => {
                span_handler.span_err(attr.span, "malformed feature attribute, \
                                                  expected #![feature(...)]");
            }
            Some(list) => {
                for mi in list.iter() {
                    let name = match mi.node {
                        ast::MetaWord(ref word) => (*word).clone(),
                        _ => {
                            span_handler.span_err(mi.span,
                                                  "malformed feature, expected just \
                                                   one word");
                            continue
                        }
                    };
                    match KNOWN_FEATURES.iter()
                                        .find(|& &(n, _)| name == n) {
                        Some(&(name, Active)) => {
                            cx.features.push(name);
                        }
                        Some(&(name, Deprecated)) => {
                            cx.features.push(name);
                            span_handler.span_warn(
                                mi.span,
                                "feature is deprecated and will only be available \
                                 for a limited time, please rewrite code that relies on it");
                        }
                        Some(&(_, Removed)) => {
                            span_handler.span_err(mi.span, "feature has been removed");
                        }
                        Some(&(_, Accepted)) => {
                            span_handler.span_warn(mi.span, "feature has been added to Rust, \
                                                             directive not necessary");
                        }
                        None => {
                            unknown_features.push(mi.span);
                        }
                    }
                }
            }
        }
    }

    check(&mut cx, krate);

    (Features {
        unboxed_closures: cx.has_feature("unboxed_closures"),
        rustc_diagnostic_macros: cx.has_feature("rustc_diagnostic_macros"),
        import_shadowing: cx.has_feature("import_shadowing"),
        visible_private_types: cx.has_feature("visible_private_types"),
        quote: cx.has_feature("quote"),
        opt_out_copy: cx.has_feature("opt_out_copy"),
        old_orphan_check: cx.has_feature("old_orphan_check"),
    },
    unknown_features)
}

pub fn check_crate_macros(cm: &CodeMap, span_handler: &SpanHandler, krate: &ast::Crate)
-> (Features, Vec<Span>) {
    check_crate_inner(cm, span_handler, krate,
                      |ctx, krate| visit::walk_crate(&mut MacroVisitor { context: ctx }, krate))
}

pub fn check_crate(cm: &CodeMap, span_handler: &SpanHandler, krate: &ast::Crate)
-> (Features, Vec<Span>) {
    check_crate_inner(cm, span_handler, krate,
                      |ctx, krate| visit::walk_crate(&mut PostExpansionVisitor { context: ctx },
                                                     krate))
}<|MERGE_RESOLUTION|>--- conflicted
+++ resolved
@@ -36,13 +36,8 @@
 
 // if you change this list without updating src/doc/reference.md, @cmr will be sad
 static KNOWN_FEATURES: &'static [(&'static str, Status)] = &[
-<<<<<<< HEAD
     ("globs", Accepted),
-    ("macro_rules", Active),
-=======
-    ("globs", Active),
     ("macro_rules", Accepted),
->>>>>>> 78e841d8
     ("struct_variant", Accepted),
     ("asm", Active),
     ("managed_boxes", Removed),
