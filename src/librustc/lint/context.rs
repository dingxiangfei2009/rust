// Copyright 2012-2014 The Rust Project Developers. See the COPYRIGHT
// file at the top-level directory of this distribution and at
// http://rust-lang.org/COPYRIGHT.
//
// Licensed under the Apache License, Version 2.0 <LICENSE-APACHE or
// http://www.apache.org/licenses/LICENSE-2.0> or the MIT license
// <LICENSE-MIT or http://opensource.org/licenses/MIT>, at your
// option. This file may not be copied, modified, or distributed
// except according to those terms.

//! Implementation of lint checking.
//!
//! The lint checking is mostly consolidated into one pass which runs just
//! before translation to LLVM bytecode. Throughout compilation, lint warnings
//! can be added via the `add_lint` method on the Session structure. This
//! requires a span and an id of the node that the lint is being added to. The
//! lint isn't actually emitted at that time because it is unknown what the
//! actual lint level at that location is.
//!
//! To actually emit lint warnings/errors, a separate pass is used just before
//! translation. A context keeps track of the current state of all lint levels.
//! Upon entering a node of the ast which can modify the lint settings, the
//! previous lint state is pushed onto a stack and the ast is then recursed
//! upon.  As the ast is traversed, this keeps track of the current lint level
//! for all lint attributes.
use self::TargetLint::*;

use middle::privacy::ExportedItems;
use middle::ty::{self, Ty};
use session::{early_error, Session};
use session::config::UnstableFeatures;
use lint::{Level, LevelSource, Lint, LintId, LintArray, LintPass, LintPassObject};
use lint::{Default, CommandLine, Node, Allow, Warn, Deny, Forbid, ReleaseChannel};
use lint::builtin;
use util::nodemap::FnvHashMap;

use std::cell::RefCell;
use std::mem;
use syntax::ast_util::IdVisitingOperation;
use syntax::attr::AttrMetaMethods;
use syntax::attr;
use syntax::codemap::Span;
use syntax::visit::{Visitor, FnKind};
use syntax::parse::token::InternedString;
use syntax::{ast, ast_util, visit};

/// Information about the registered lints.
///
/// This is basically the subset of `Context` that we can
/// build early in the compile pipeline.
pub struct LintStore {
    /// Registered lints. The bool is true if the lint was
    /// added by a plugin.
    lints: Vec<(&'static Lint, bool)>,

    /// Trait objects for each lint pass.
    /// This is only `None` while iterating over the objects. See the definition
    /// of run_lints.
    passes: Option<Vec<LintPassObject>>,

    /// Lints indexed by name.
    by_name: FnvHashMap<String, TargetLint>,

    /// Current levels of each lint, and where they were set.
    levels: FnvHashMap<LintId, LevelSource>,

    /// Map of registered lint groups to what lints they expand to. The bool
    /// is true if the lint group was added by a plugin.
    lint_groups: FnvHashMap<&'static str, (Vec<LintId>, bool)>,
}

/// The targed of the `by_name` map, which accounts for renaming/deprecation.
enum TargetLint {
    /// A direct lint target
    Id(LintId),

    /// Temporary renaming, used for easing migration pain; see #16545
    Renamed(String, LintId),
}

impl LintStore {
    fn get_level_source(&self, lint: LintId) -> LevelSource {
        match self.levels.get(&lint) {
            Some(&s) => s,
            None => (Allow, Default),
        }
    }

    fn set_level(&mut self, lint: LintId, lvlsrc: LevelSource) {
        if lvlsrc.0 == Allow {
            self.levels.remove(&lint);
        } else {
            self.levels.insert(lint, lvlsrc);
        }
    }

    pub fn new() -> LintStore {
        LintStore {
            lints: vec!(),
            passes: Some(vec!()),
            by_name: FnvHashMap(),
            levels: FnvHashMap(),
            lint_groups: FnvHashMap(),
        }
    }

    pub fn get_lints<'t>(&'t self) -> &'t [(&'static Lint, bool)] {
        &self.lints[]
    }

    pub fn get_lint_groups<'t>(&'t self) -> Vec<(&'static str, Vec<LintId>, bool)> {
        self.lint_groups.iter().map(|(k, v)| (*k,
                                              v.0.clone(),
                                              v.1)).collect()
    }

    pub fn register_pass(&mut self, sess: Option<&Session>,
                         from_plugin: bool, pass: LintPassObject) {
        for &lint in pass.get_lints().iter() {
            self.lints.push((*lint, from_plugin));

            let id = LintId::of(*lint);
            if self.by_name.insert(lint.name_lower(), Id(id)).is_some() {
                let msg = format!("duplicate specification of lint {}", lint.name_lower());
                match (sess, from_plugin) {
                    // We load builtin lints first, so a duplicate is a compiler bug.
                    // Use early_error when handling -W help with no crate.
                    (None, _) => early_error(&msg[]),
                    (Some(sess), false) => sess.bug(&msg[]),

                    // A duplicate name from a plugin is a user error.
                    (Some(sess), true)  => sess.err(&msg[]),
                }
            }

            if lint.default_level != Allow {
                self.levels.insert(id, (lint.default_level, Default));
            }
        }
        self.passes.as_mut().unwrap().push(pass);
    }

    pub fn register_group(&mut self, sess: Option<&Session>,
                          from_plugin: bool, name: &'static str,
                          to: Vec<LintId>) {
        let new = self.lint_groups.insert(name, (to, from_plugin)).is_none();

        if !new {
            let msg = format!("duplicate specification of lint group {}", name);
            match (sess, from_plugin) {
                // We load builtin lints first, so a duplicate is a compiler bug.
                // Use early_error when handling -W help with no crate.
                (None, _) => early_error(&msg[]),
                (Some(sess), false) => sess.bug(&msg[]),

                // A duplicate name from a plugin is a user error.
                (Some(sess), true)  => sess.err(&msg[]),
            }
        }
    }

    fn register_renamed(&mut self, old_name: &str, new_name: &str) {
        let target = match self.by_name.get(new_name) {
            Some(&Id(lint_id)) => lint_id.clone(),
            _ => panic!("invalid lint renaming of {} to {}", old_name, new_name)
        };
        self.by_name.insert(old_name.to_string(), Renamed(new_name.to_string(), target));
    }

    pub fn register_builtin(&mut self, sess: Option<&Session>) {
        macro_rules! add_builtin {
            ($sess:ident, $($name:ident),*,) => (
                {$(
                    self.register_pass($sess, false, box builtin::$name as LintPassObject);
                )*}
            )
        }

        macro_rules! add_builtin_with_new {
            ($sess:ident, $($name:ident),*,) => (
                {$(
                    self.register_pass($sess, false, box builtin::$name::new() as LintPassObject);
                )*}
            )
        }

        macro_rules! add_lint_group {
            ($sess:ident, $name:expr, $($lint:ident),*) => (
                self.register_group($sess, false, $name, vec![$(LintId::of(builtin::$lint)),*]);
            )
        }

        add_builtin!(sess,
                     HardwiredLints,
                     WhileTrue,
                     UnusedCasts,
                     ImproperCTypes,
                     BoxPointers,
                     UnusedAttributes,
                     PathStatements,
                     UnusedResults,
                     NonCamelCaseTypes,
                     NonSnakeCase,
                     NonUpperCaseGlobals,
                     UnusedParens,
                     UnusedImportBraces,
                     NonShorthandFieldPatterns,
                     UnusedUnsafe,
                     UnsafeBlocks,
                     UnusedMut,
                     UnusedAllocation,
                     MissingCopyImplementations,
                     UnstableFeatures,
<<<<<<< HEAD
                     Stability,
=======
                     UnconditionalRecursion,
>>>>>>> c80e556e
        );

        add_builtin_with_new!(sess,
                              TypeLimits,
                              RawPointerDerive,
                              MissingDoc,
        );

        add_lint_group!(sess, "bad_style",
                        NON_CAMEL_CASE_TYPES, NON_SNAKE_CASE, NON_UPPER_CASE_GLOBALS);

        add_lint_group!(sess, "unused",
                        UNUSED_IMPORTS, UNUSED_VARIABLES, UNUSED_ASSIGNMENTS, DEAD_CODE,
                        UNUSED_MUT, UNREACHABLE_CODE, UNUSED_MUST_USE,
                        UNUSED_UNSAFE, PATH_STATEMENTS);

        // We have one lint pass defined in this module.
        self.register_pass(sess, false, box GatherNodeLevels as LintPassObject);

        // Insert temporary renamings for a one-time deprecation
        self.register_renamed("raw_pointer_deriving", "raw_pointer_derive");

        self.register_renamed("unknown_features", "unused_features");
    }

    #[allow(unused_variables)]
    fn find_lint(&self, lint_name: &str, sess: &Session, span: Option<Span>)
                 -> Option<LintId>
    {
        match self.by_name.get(lint_name) {
            Some(&Id(lint_id)) => Some(lint_id),
            Some(&Renamed(ref new_name, lint_id)) => {
                let warning = format!("lint {} has been renamed to {}",
                                      lint_name, new_name);
                match span {
                    Some(span) => sess.span_warn(span, &warning[]),
                    None => sess.warn(&warning[]),
                };
                Some(lint_id)
            }
            None => None
        }
    }

    pub fn process_command_line(&mut self, sess: &Session) {
        for &(ref lint_name, level) in sess.opts.lint_opts.iter() {
            match self.find_lint(&lint_name[], sess, None) {
                Some(lint_id) => self.set_level(lint_id, (level, CommandLine)),
                None => {
                    match self.lint_groups.iter().map(|(&x, pair)| (x, pair.0.clone()))
                                                 .collect::<FnvHashMap<&'static str,
                                                                       Vec<LintId>>>()
                                                 .get(&lint_name[]) {
                        Some(v) => {
                            v.iter()
                             .map(|lint_id: &LintId|
                                     self.set_level(*lint_id, (level, CommandLine)))
                             .collect::<Vec<()>>();
                        }
                        None => sess.err(&format!("unknown {} flag: {}",
                                                 level.as_str(), lint_name)[]),
                    }
                }
            }
        }
    }

    fn maybe_stage_features(&mut self, sess: &Session) {
        let lvl = match sess.opts.unstable_features {
            UnstableFeatures::Default => return,
            UnstableFeatures::Disallow => Warn,
            UnstableFeatures::Cheat => Allow
        };
        match self.by_name.get("unstable_features") {
            Some(&Id(lint_id)) => if self.get_level_source(lint_id).0 != Forbid {
                self.set_level(lint_id, (lvl, ReleaseChannel))
            },
            Some(&Renamed(_, lint_id)) => if self.get_level_source(lint_id).0 != Forbid {
                self.set_level(lint_id, (lvl, ReleaseChannel))
            },
            None => unreachable!()
        }
    }
}

/// Context for lint checking.
pub struct Context<'a, 'tcx: 'a> {
    /// Type context we're checking in.
    pub tcx: &'a ty::ctxt<'tcx>,

    /// The crate being checked.
    pub krate: &'a ast::Crate,

    /// Items exported from the crate being checked.
    pub exported_items: &'a ExportedItems,

    /// The store of registered lints.
    lints: LintStore,

    /// When recursing into an attributed node of the ast which modifies lint
    /// levels, this stack keeps track of the previous lint levels of whatever
    /// was modified.
    level_stack: Vec<(LintId, LevelSource)>,

    /// Level of lints for certain NodeIds, stored here because the body of
    /// the lint needs to run in trans.
    node_levels: RefCell<FnvHashMap<(ast::NodeId, LintId), LevelSource>>,
}

/// Convenience macro for calling a `LintPass` method on every pass in the context.
macro_rules! run_lints { ($cx:expr, $f:ident, $($args:expr),*) => ({
    // Move the vector of passes out of `$cx` so that we can
    // iterate over it mutably while passing `$cx` to the methods.
    let mut passes = $cx.lints.passes.take().unwrap();
    for obj in passes.iter_mut() {
        obj.$f($cx, $($args),*);
    }
    $cx.lints.passes = Some(passes);
}) }

/// Parse the lint attributes into a vector, with `Err`s for malformed lint
/// attributes. Writing this as an iterator is an enormous mess.
pub fn gather_attrs(attrs: &[ast::Attribute])
                    -> Vec<Result<(InternedString, Level, Span), Span>> {
    let mut out = vec!();
    for attr in attrs.iter() {
        let level = match Level::from_str(attr.name().get()) {
            None => continue,
            Some(lvl) => lvl,
        };

        attr::mark_used(attr);

        let meta = &attr.node.value;
        let metas = match meta.node {
            ast::MetaList(_, ref metas) => metas,
            _ => {
                out.push(Err(meta.span));
                continue;
            }
        };

        for meta in metas.iter() {
            out.push(match meta.node {
                ast::MetaWord(ref lint_name) => Ok((lint_name.clone(), level, meta.span)),
                _ => Err(meta.span),
            });
        }
    }
    out
}

/// Emit a lint as a warning or an error (or not at all)
/// according to `level`.
///
/// This lives outside of `Context` so it can be used by checks
/// in trans that run after the main lint pass is finished. Most
/// lints elsewhere in the compiler should call
/// `Session::add_lint()` instead.
pub fn raw_emit_lint(sess: &Session, lint: &'static Lint,
                     lvlsrc: LevelSource, span: Option<Span>, msg: &str) {
    let (mut level, source) = lvlsrc;
    if level == Allow { return }

    let name = lint.name_lower();
    let mut def = None;
    let mut note = None;
    let msg = match source {
        Default => {
            format!("{}, #[{}({})] on by default", msg,
                    level.as_str(), name)
        },
        CommandLine => {
            format!("{} [-{} {}]", msg,
                    match level {
                        Warn => 'W', Deny => 'D', Forbid => 'F',
                        Allow => panic!()
                    }, name.replace("_", "-"))
        },
        Node(src) => {
            def = Some(src);
            msg.to_string()
        }
        ReleaseChannel => {
            let release_channel = option_env!("CFG_RELEASE_CHANNEL").unwrap_or("(unknown)");
            note = Some(format!("this feature may not be used in the {} release channel",
                                release_channel));
            msg.to_string()
        }
    };

    // For purposes of printing, we can treat forbid as deny.
    if level == Forbid { level = Deny; }

    match (level, span) {
        (Warn, Some(sp)) => sess.span_warn(sp, &msg[]),
        (Warn, None)     => sess.warn(&msg[]),
        (Deny, Some(sp)) => sess.span_err(sp, &msg[]),
        (Deny, None)     => sess.err(&msg[]),
        _ => sess.bug("impossible level in raw_emit_lint"),
    }

    for note in note.into_iter() {
        sess.note(&note[]);
    }

    for span in def.into_iter() {
        sess.span_note(span, "lint level defined here");
    }
}

impl<'a, 'tcx> Context<'a, 'tcx> {
    fn new(tcx: &'a ty::ctxt<'tcx>,
           krate: &'a ast::Crate,
           exported_items: &'a ExportedItems) -> Context<'a, 'tcx> {
        // We want to own the lint store, so move it out of the session.
        let lint_store = mem::replace(&mut *tcx.sess.lint_store.borrow_mut(),
                                      LintStore::new());

        Context {
            tcx: tcx,
            krate: krate,
            exported_items: exported_items,
            lints: lint_store,
            level_stack: vec![],
            node_levels: RefCell::new(FnvHashMap()),
        }
    }

    /// Get the overall compiler `Session` object.
    pub fn sess(&'a self) -> &'a Session {
        &self.tcx.sess
    }

    /// Get the level of `lint` at the current position of the lint
    /// traversal.
    pub fn current_level(&self, lint: &'static Lint) -> Level {
        self.lints.levels.get(&LintId::of(lint)).map_or(Allow, |&(lvl, _)| lvl)
    }

    fn lookup_and_emit(&self, lint: &'static Lint, span: Option<Span>, msg: &str) {
        let (level, src) = match self.lints.levels.get(&LintId::of(lint)) {
            None => return,
            Some(&(Warn, src)) => {
                let lint_id = LintId::of(builtin::WARNINGS);
                (self.lints.get_level_source(lint_id).0, src)
            }
            Some(&pair) => pair,
        };

        raw_emit_lint(&self.tcx.sess, lint, (level, src), span, msg);
    }

    /// Emit a lint at the appropriate level, with no associated span.
    pub fn lint(&self, lint: &'static Lint, msg: &str) {
        self.lookup_and_emit(lint, None, msg);
    }

    /// Emit a lint at the appropriate level, for a particular span.
    pub fn span_lint(&self, lint: &'static Lint, span: Span, msg: &str) {
        self.lookup_and_emit(lint, Some(span), msg);
    }

    /// Merge the lints specified by any lint attributes into the
    /// current lint context, call the provided function, then reset the
    /// lints in effect to their previous state.
    fn with_lint_attrs<F>(&mut self,
                          attrs: &[ast::Attribute],
                          f: F) where
        F: FnOnce(&mut Context),
    {
        // Parse all of the lint attributes, and then add them all to the
        // current dictionary of lint information. Along the way, keep a history
        // of what we changed so we can roll everything back after invoking the
        // specified closure
        let mut pushed = 0u;

        for result in gather_attrs(attrs).into_iter() {
            let v = match result {
                Err(span) => {
                    self.tcx.sess.span_err(span, "malformed lint attribute");
                    continue;
                }
                Ok((lint_name, level, span)) => {
                    match self.lints.find_lint(lint_name.get(), &self.tcx.sess, Some(span)) {
                        Some(lint_id) => vec![(lint_id, level, span)],
                        None => {
                            match self.lints.lint_groups.get(lint_name.get()) {
                                Some(&(ref v, _)) => v.iter()
                                                      .map(|lint_id: &LintId|
                                                           (*lint_id, level, span))
                                                      .collect(),
                                None => {
                                    self.span_lint(builtin::UNKNOWN_LINTS, span,
                                               format!("unknown `{}` attribute: `{}`",
                                                       level.as_str(), lint_name).as_slice());
                                    continue;
                                }
                            }
                        }
                    }
                }
            };

            for (lint_id, level, span) in v.into_iter() {
                let now = self.lints.get_level_source(lint_id).0;
                if now == Forbid && level != Forbid {
                    let lint_name = lint_id.as_str();
                    self.tcx.sess.span_err(span,
                                           &format!("{}({}) overruled by outer forbid({})",
                                                   level.as_str(), lint_name,
                                                   lint_name)[]);
                } else if now != level {
                    let src = self.lints.get_level_source(lint_id).1;
                    self.level_stack.push((lint_id, (now, src)));
                    pushed += 1;
                    self.lints.set_level(lint_id, (level, Node(span)));
                }
            }
        }

        run_lints!(self, enter_lint_attrs, attrs);
        f(self);
        run_lints!(self, exit_lint_attrs, attrs);

        // rollback
        for _ in range(0, pushed) {
            let (lint, lvlsrc) = self.level_stack.pop().unwrap();
            self.lints.set_level(lint, lvlsrc);
        }
    }

    fn visit_ids<F>(&mut self, f: F) where
        F: FnOnce(&mut ast_util::IdVisitor<Context>)
    {
        let mut v = ast_util::IdVisitor {
            operation: self,
            pass_through_items: false,
            visited_outermost: false,
        };
        f(&mut v);
    }
}

impl<'a, 'tcx, 'v> Visitor<'v> for Context<'a, 'tcx> {
    fn visit_item(&mut self, it: &ast::Item) {
        self.with_lint_attrs(&it.attrs[], |cx| {
            run_lints!(cx, check_item, it);
            cx.visit_ids(|v| v.visit_item(it));
            visit::walk_item(cx, it);
        })
    }

    fn visit_foreign_item(&mut self, it: &ast::ForeignItem) {
        self.with_lint_attrs(&it.attrs[], |cx| {
            run_lints!(cx, check_foreign_item, it);
            visit::walk_foreign_item(cx, it);
        })
    }

    fn visit_pat(&mut self, p: &ast::Pat) {
        run_lints!(self, check_pat, p);
        visit::walk_pat(self, p);
    }

    fn visit_expr(&mut self, e: &ast::Expr) {
        run_lints!(self, check_expr, e);
        visit::walk_expr(self, e);
    }

    fn visit_stmt(&mut self, s: &ast::Stmt) {
        run_lints!(self, check_stmt, s);
        visit::walk_stmt(self, s);
    }

    fn visit_fn(&mut self, fk: FnKind<'v>, decl: &'v ast::FnDecl,
                body: &'v ast::Block, span: Span, id: ast::NodeId) {
        match fk {
            visit::FkMethod(_, _, m) => {
                self.with_lint_attrs(&m.attrs[], |cx| {
                    run_lints!(cx, check_fn, fk, decl, body, span, id);
                    cx.visit_ids(|v| {
                        v.visit_fn(fk, decl, body, span, id);
                    });
                    visit::walk_fn(cx, fk, decl, body, span);
                })
            },
            _ => {
                run_lints!(self, check_fn, fk, decl, body, span, id);
                visit::walk_fn(self, fk, decl, body, span);
            }
        }
    }

    fn visit_ty_method(&mut self, t: &ast::TypeMethod) {
        self.with_lint_attrs(&t.attrs[], |cx| {
            run_lints!(cx, check_ty_method, t);
            visit::walk_ty_method(cx, t);
        })
    }

    fn visit_struct_def(&mut self,
                        s: &ast::StructDef,
                        ident: ast::Ident,
                        g: &ast::Generics,
                        id: ast::NodeId) {
        run_lints!(self, check_struct_def, s, ident, g, id);
        visit::walk_struct_def(self, s);
        run_lints!(self, check_struct_def_post, s, ident, g, id);
    }

    fn visit_struct_field(&mut self, s: &ast::StructField) {
        self.with_lint_attrs(&s.node.attrs[], |cx| {
            run_lints!(cx, check_struct_field, s);
            visit::walk_struct_field(cx, s);
        })
    }

    fn visit_variant(&mut self, v: &ast::Variant, g: &ast::Generics) {
        self.with_lint_attrs(&v.node.attrs[], |cx| {
            run_lints!(cx, check_variant, v, g);
            visit::walk_variant(cx, v, g);
            run_lints!(cx, check_variant_post, v, g);
        })
    }

    // FIXME(#10894) should continue recursing
    fn visit_ty(&mut self, t: &ast::Ty) {
        run_lints!(self, check_ty, t);
    }

    fn visit_ident(&mut self, sp: Span, id: ast::Ident) {
        run_lints!(self, check_ident, sp, id);
    }

    fn visit_mod(&mut self, m: &ast::Mod, s: Span, n: ast::NodeId) {
        run_lints!(self, check_mod, m, s, n);
        visit::walk_mod(self, m);
    }

    fn visit_local(&mut self, l: &ast::Local) {
        run_lints!(self, check_local, l);
        visit::walk_local(self, l);
    }

    fn visit_block(&mut self, b: &ast::Block) {
        run_lints!(self, check_block, b);
        visit::walk_block(self, b);
    }

    fn visit_arm(&mut self, a: &ast::Arm) {
        run_lints!(self, check_arm, a);
        visit::walk_arm(self, a);
    }

    fn visit_decl(&mut self, d: &ast::Decl) {
        run_lints!(self, check_decl, d);
        visit::walk_decl(self, d);
    }

    fn visit_expr_post(&mut self, e: &ast::Expr) {
        run_lints!(self, check_expr_post, e);
    }

    fn visit_generics(&mut self, g: &ast::Generics) {
        run_lints!(self, check_generics, g);
        visit::walk_generics(self, g);
    }

    fn visit_trait_item(&mut self, m: &ast::TraitItem) {
        run_lints!(self, check_trait_method, m);
        visit::walk_trait_item(self, m);
    }

    fn visit_opt_lifetime_ref(&mut self, sp: Span, lt: &Option<ast::Lifetime>) {
        run_lints!(self, check_opt_lifetime_ref, sp, lt);
    }

    fn visit_lifetime_ref(&mut self, lt: &ast::Lifetime) {
        run_lints!(self, check_lifetime_ref, lt);
    }

    fn visit_lifetime_def(&mut self, lt: &ast::LifetimeDef) {
        run_lints!(self, check_lifetime_def, lt);
    }

    fn visit_explicit_self(&mut self, es: &ast::ExplicitSelf) {
        run_lints!(self, check_explicit_self, es);
        visit::walk_explicit_self(self, es);
    }

    fn visit_mac(&mut self, mac: &ast::Mac) {
        run_lints!(self, check_mac, mac);
        visit::walk_mac(self, mac);
    }

    fn visit_path(&mut self, p: &ast::Path, id: ast::NodeId) {
        run_lints!(self, check_path, p, id);
        visit::walk_path(self, p);
    }

    fn visit_attribute(&mut self, attr: &ast::Attribute) {
        run_lints!(self, check_attribute, attr);
    }
}

// Output any lints that were previously added to the session.
impl<'a, 'tcx> IdVisitingOperation for Context<'a, 'tcx> {
    fn visit_id(&mut self, id: ast::NodeId) {
        match self.tcx.sess.lints.borrow_mut().remove(&id) {
            None => {}
            Some(lints) => {
                for (lint_id, span, msg) in lints.into_iter() {
                    self.span_lint(lint_id.lint, span, &msg[])
                }
            }
        }
    }
}

// This lint pass is defined here because it touches parts of the `Context`
// that we don't want to expose. It records the lint level at certain AST
// nodes, so that the variant size difference check in trans can call
// `raw_emit_lint`.

struct GatherNodeLevels;

impl LintPass for GatherNodeLevels {
    fn get_lints(&self) -> LintArray {
        lint_array!()
    }

    fn check_item(&mut self, cx: &Context, it: &ast::Item) {
        match it.node {
            ast::ItemEnum(..) => {
                let lint_id = LintId::of(builtin::VARIANT_SIZE_DIFFERENCES);
                let lvlsrc = cx.lints.get_level_source(lint_id);
                match lvlsrc {
                    (lvl, _) if lvl != Allow => {
                        cx.node_levels.borrow_mut()
                            .insert((it.id, lint_id), lvlsrc);
                    },
                    _ => { }
                }
            },
            _ => { }
        }
    }
}

/// Perform lint checking on a crate.
///
/// Consumes the `lint_store` field of the `Session`.
pub fn check_crate(tcx: &ty::ctxt,
                   exported_items: &ExportedItems) {

    // If this is a feature-staged build of rustc then flip several lints to 'forbid'
    tcx.sess.lint_store.borrow_mut().maybe_stage_features(&tcx.sess);

    let krate = tcx.map.krate();
    let mut cx = Context::new(tcx, krate, exported_items);

    // Visit the whole crate.
    cx.with_lint_attrs(&krate.attrs[], |cx| {
        cx.visit_id(ast::CRATE_NODE_ID);
        cx.visit_ids(|v| {
            v.visited_outermost = true;
            visit::walk_crate(v, krate);
        });

        // since the root module isn't visited as an item (because it isn't an
        // item), warn for it here.
        run_lints!(cx, check_crate, krate);

        visit::walk_crate(cx, krate);
    });

    // If we missed any lints added to the session, then there's a bug somewhere
    // in the iteration code.
    for (id, v) in tcx.sess.lints.borrow().iter() {
        for &(lint, span, ref msg) in v.iter() {
            tcx.sess.span_bug(span,
                              format!("unprocessed lint {} at {}: {}",
                                      lint.as_str(), tcx.map.node_to_string(*id), *msg).as_slice())
        }
    }

    *tcx.node_lint_levels.borrow_mut() = cx.node_levels.into_inner();
}<|MERGE_RESOLUTION|>--- conflicted
+++ resolved
@@ -211,11 +211,8 @@
                      UnusedAllocation,
                      MissingCopyImplementations,
                      UnstableFeatures,
-<<<<<<< HEAD
                      Stability,
-=======
                      UnconditionalRecursion,
->>>>>>> c80e556e
         );
 
         add_builtin_with_new!(sess,
