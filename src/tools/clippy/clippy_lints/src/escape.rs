--- conflicted
+++ resolved
@@ -92,15 +92,8 @@
                     if trait_item.id.owner_id.def_id == fn_def_id {
                         // be sure we have `self` parameter in this function
                         if trait_item.kind == (AssocItemKind::Fn { has_self: true }) {
-<<<<<<< HEAD
-                            trait_self_ty = Some(
-                                TraitRef::identity(cx.tcx, trait_item.id.owner_id.to_def_id())
-                                    .self_ty(),
-                            );
-=======
                             trait_self_ty =
                                 Some(TraitRef::identity(cx.tcx, trait_item.id.owner_id.to_def_id()).self_ty());
->>>>>>> e61bb881
                         }
                     }
                 }
