--- conflicted
+++ resolved
@@ -329,11 +329,7 @@
         if target.contains("musl") && !target.contains("unikraft") {
             // If this is a native target (host is also musl) and no musl-root is given,
             // fall back to the system toolchain in /usr before giving up
-<<<<<<< HEAD
-            if build.musl_root(*target).is_none() && build.is_builder_target(target) {
-=======
             if build.musl_root(*target).is_none() && build.is_builder_target(*target) {
->>>>>>> 0f490b04
                 let target = build.config.target_config.entry(*target).or_default();
                 target.musl_root = Some("/usr".into());
             }
