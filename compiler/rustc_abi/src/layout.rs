--- conflicted
+++ resolved
@@ -50,172 +50,6 @@
         repr: &ReprOptions,
         kind: StructKind,
     ) -> Option<LayoutS> {
-<<<<<<< HEAD
-        let pack = repr.pack;
-        let mut align = if pack.is_some() { dl.i8_align } else { dl.aggregate_align };
-        let mut inverse_memory_index: IndexVec<u32, FieldIdx> = fields.indices().collect();
-        let optimize = !repr.inhibit_struct_field_reordering_opt();
-        if optimize {
-            let end =
-                if let StructKind::MaybeUnsized = kind { fields.len() - 1 } else { fields.len() };
-            let optimizing = &mut inverse_memory_index.raw[..end];
-            let effective_field_align = |layout: Layout<'_>| {
-                if let Some(pack) = pack {
-                    // return the packed alignment in bytes
-                    layout.align().abi.min(pack).bytes()
-                } else {
-                    // returns log2(effective-align).
-                    // This is ok since `pack` applies to all fields equally.
-                    // The calculation assumes that size is an integer multiple of align, except for ZSTs.
-                    //
-                    // group [u8; 4] with align-4 or [u8; 6] with align-2 fields
-                    layout.align().abi.bytes().max(layout.size().bytes()).trailing_zeros() as u64
-                }
-            };
-
-            // If `-Z randomize-layout` was enabled for the type definition we can shuffle
-            // the field ordering to try and catch some code making assumptions about layouts
-            // we don't guarantee
-            if repr.can_randomize_type_layout() && cfg!(feature = "randomize") {
-                #[cfg(feature = "randomize")]
-                {
-                    // `ReprOptions.layout_seed` is a deterministic seed that we can use to
-                    // randomize field ordering with
-                    let mut rng = Xoshiro128StarStar::seed_from_u64(repr.field_shuffle_seed);
-
-                    // Shuffle the ordering of the fields
-                    optimizing.shuffle(&mut rng);
-                }
-                // Otherwise we just leave things alone and actually optimize the type's fields
-            } else {
-                match kind {
-                    StructKind::AlwaysSized | StructKind::MaybeUnsized => {
-                        optimizing.sort_by_key(|&x| {
-                            // Place ZSTs first to avoid "interesting offsets",
-                            // especially with only one or two non-ZST fields.
-                            // Then place largest alignments first, largest niches within an alignment group last
-                            let f = fields[x];
-                            let niche_size = f.largest_niche().map_or(0, |n| n.available(dl));
-                            (!f.0.is_zst(), cmp::Reverse(effective_field_align(f)), niche_size)
-                        });
-                    }
-
-                    StructKind::Prefixed(..) => {
-                        // Sort in ascending alignment so that the layout stays optimal
-                        // regardless of the prefix.
-                        // And put the largest niche in an alignment group at the end
-                        // so it can be used as discriminant in jagged enums
-                        optimizing.sort_by_key(|&x| {
-                            let f = fields[x];
-                            let niche_size = f.largest_niche().map_or(0, |n| n.available(dl));
-                            (effective_field_align(f), niche_size)
-                        });
-                    }
-                }
-
-                // FIXME(Kixiron): We can always shuffle fields within a given alignment class
-                //                 regardless of the status of `-Z randomize-layout`
-            }
-        }
-        // inverse_memory_index holds field indices by increasing memory offset.
-        // That is, if field 5 has offset 0, the first element of inverse_memory_index is 5.
-        // We now write field offsets to the corresponding offset slot;
-        // field 5 with offset 0 puts 0 in offsets[5].
-        // At the bottom of this function, we invert `inverse_memory_index` to
-        // produce `memory_index` (see `invert_mapping`).
-        let mut sized = true;
-        let mut offsets = IndexVec::from_elem(Size::ZERO, &fields);
-        let mut offset = Size::ZERO;
-        let mut largest_niche = None;
-        let mut largest_niche_available = 0;
-        if let StructKind::Prefixed(prefix_size, prefix_align) = kind {
-            let prefix_align =
-                if let Some(pack) = pack { prefix_align.min(pack) } else { prefix_align };
-            align = align.max(AbiAndPrefAlign::new(prefix_align));
-            offset = prefix_size.align_to(prefix_align);
-        }
-        for &i in &inverse_memory_index {
-            let field = &fields[i];
-            if !sized {
-                self.delay_bug(&format!(
-                    "univariant: field #{} comes after unsized field",
-                    offsets.len(),
-                ));
-            }
-
-            if field.0.is_unsized() {
-                sized = false;
-            }
-
-            // Invariant: offset < dl.obj_size_bound() <= 1<<61
-            let field_align = if let Some(pack) = pack {
-                field.align().min(AbiAndPrefAlign::new(pack))
-            } else {
-                field.align()
-            };
-            offset = offset.align_to(field_align.abi);
-            align = align.max(field_align);
-
-            debug!("univariant offset: {:?} field: {:#?}", offset, field);
-            offsets[i] = offset;
-
-            if let Some(mut niche) = field.largest_niche() {
-                let available = niche.available(dl);
-                if available > largest_niche_available {
-                    largest_niche_available = available;
-                    niche.offset += offset;
-                    largest_niche = Some(niche);
-                }
-            }
-
-            offset = offset.checked_add(field.size(), dl)?;
-        }
-        if let Some(repr_align) = repr.align {
-            align = align.max(AbiAndPrefAlign::new(repr_align));
-        }
-        debug!("univariant min_size: {:?}", offset);
-        let min_size = offset;
-        // As stated above, inverse_memory_index holds field indices by increasing offset.
-        // This makes it an already-sorted view of the offsets vec.
-        // To invert it, consider:
-        // If field 5 has offset 0, offsets[0] is 5, and memory_index[5] should be 0.
-        // Field 5 would be the first element, so memory_index is i:
-        // Note: if we didn't optimize, it's already right.
-        let memory_index = if optimize {
-            inverse_memory_index.invert_bijective_mapping()
-        } else {
-            debug_assert!(inverse_memory_index.iter().copied().eq(fields.indices()));
-            inverse_memory_index.into_iter().map(FieldIdx::as_u32).collect()
-        };
-        let size = min_size.align_to(align.abi);
-        let mut abi = Abi::Aggregate { sized };
-        // Unpack newtype ABIs and find scalar pairs.
-        if sized && size.bytes() > 0 {
-            // All other fields must be ZSTs.
-            let mut non_zst_fields = fields.iter_enumerated().filter(|&(_, f)| !f.0.is_zst());
-
-            match (non_zst_fields.next(), non_zst_fields.next(), non_zst_fields.next()) {
-                // We have exactly one non-ZST field.
-                (Some((i, field)), None, None) => {
-                    // Field fills the struct and it has a scalar or scalar pair ABI.
-                    if offsets[i].bytes() == 0
-                        && align.abi == field.align().abi
-                        && size == field.size()
-                    {
-                        match field.abi() {
-                            // For plain scalars, or vectors of them, we can't unpack
-                            // newtypes for `#[repr(C)]`, as that affects C ABIs.
-                            Abi::Scalar(_) | Abi::Vector { .. } if optimize => {
-                                abi = field.abi();
-                            }
-                            // But scalar pairs are Rust-specific and get
-                            // treated as aggregates by C ABIs anyway.
-                            Abi::ScalarPair(..) => {
-                                abi = field.abi();
-                            }
-                            _ => {}
-                        }
-=======
         let layout = univariant(self, dl, fields, repr, kind, NicheBias::Start);
         // Enums prefer niches close to the beginning or the end of the variants so that other (smaller)
         // data-carrying variants can be packed into the space after/before the niche.
@@ -265,7 +99,6 @@
 
                     if prefer_alt_layout {
                         return Some(alt_layout);
->>>>>>> eb628775
                     }
                 }
             }
@@ -470,8 +303,8 @@
             let all_indices = variants.indices();
             let needs_disc =
                 |index: VariantIdx| index != largest_variant_index && !absent(&variants[index]);
-            let niche_variants = all_indices.clone().find(|v| needs_disc(*v)).unwrap().index()
-                ..=all_indices.rev().find(|v| needs_disc(*v)).unwrap().index();
+            let niche_variants = all_indices.clone().find(|v| needs_disc(*v)).unwrap()
+                ..=all_indices.rev().find(|v| needs_disc(*v)).unwrap();
 
             let count = niche_variants.size_hint().1.unwrap() as u128;
 
@@ -569,8 +402,7 @@
                     tag: niche_scalar,
                     tag_encoding: TagEncoding::Niche {
                         untagged_variant: largest_variant_index,
-                        niche_variants: (VariantIdx::new(*niche_variants.start())
-                            ..=VariantIdx::new(*niche_variants.end())),
+                        niche_variants,
                         niche_start,
                     },
                     tag_field: 0,
