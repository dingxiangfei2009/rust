//! Meta-syntax validation logic of attributes for post-expansion.

use rustc_ast::token::Delimiter;
use rustc_ast::tokenstream::DelimSpan;
use rustc_ast::{
    self as ast, AttrArgs, Attribute, DelimArgs, MetaItem, MetaItemInner, MetaItemKind, NodeId,
    Safety,
};
use rustc_errors::{Applicability, FatalError, PResult};
use rustc_feature::{AttributeSafety, AttributeTemplate, BUILTIN_ATTRIBUTE_MAP, BuiltinAttribute};
use rustc_session::errors::report_lit_error;
use rustc_session::lint::BuiltinLintDiag;
use rustc_session::lint::builtin::{ILL_FORMED_ATTRIBUTE_INPUT, UNSAFE_ATTR_OUTSIDE_UNSAFE};
use rustc_session::parse::ParseSess;
use rustc_span::{Span, Symbol, sym};

use crate::{errors, parse_in};

pub fn check_attr(psess: &ParseSess, attr: &Attribute, id: NodeId) {
    if attr.is_doc_comment() || attr.has_name(sym::cfg_trace) || attr.has_name(sym::cfg_attr_trace)
    {
        return;
    }

    let builtin_attr_info = attr.ident().and_then(|ident| BUILTIN_ATTRIBUTE_MAP.get(&ident.name));

    let builtin_attr_safety = builtin_attr_info.map(|x| x.safety);
    check_attribute_safety(psess, builtin_attr_safety, attr, id);

    // Check input tokens for built-in and key-value attributes.
    match builtin_attr_info {
        // `rustc_dummy` doesn't have any restrictions specific to built-in attributes.
        Some(BuiltinAttribute { name, template, .. }) if *name != sym::rustc_dummy => {
            match parse_meta(psess, attr) {
                // Don't check safety again, we just did that
                Ok(meta) => {
                    check_builtin_meta_item(psess, &meta, attr.style, *name, *template, false)
                }
                Err(err) => {
                    err.emit();
                }
            }
        }
        _ => {
            let attr_item = attr.get_normal_item();
            if let AttrArgs::Eq { .. } = attr_item.args {
                // All key-value attributes are restricted to meta-item syntax.
                match parse_meta(psess, attr) {
                    Ok(_) => {}
                    Err(err) => {
                        err.emit();
                    }
                }
            }
        }
    }
}

pub fn parse_meta<'a>(psess: &'a ParseSess, attr: &Attribute) -> PResult<'a, MetaItem> {
    let item = attr.get_normal_item();
    Ok(MetaItem {
        unsafety: item.unsafety,
        span: attr.span,
        path: item.path.clone(),
        kind: match &item.args {
            AttrArgs::Empty => MetaItemKind::Word,
            AttrArgs::Delimited(DelimArgs { dspan, delim, tokens }) => {
                check_meta_bad_delim(psess, *dspan, *delim);
                let nmis =
                    parse_in(psess, tokens.clone(), "meta list", |p| p.parse_meta_seq_top())?;
                MetaItemKind::List(nmis)
            }
            AttrArgs::Eq { expr, .. } => {
                if let ast::ExprKind::Lit(token_lit) = expr.kind {
                    let res = ast::MetaItemLit::from_token_lit(token_lit, expr.span);
                    let res = match res {
                        Ok(lit) => {
                            if token_lit.suffix.is_some() {
                                let mut err = psess.dcx().struct_span_err(
                                    expr.span,
                                    "suffixed literals are not allowed in attributes",
                                );
                                err.help(
                                    "instead of using a suffixed literal (`1u8`, `1.0f32`, etc.), \
                                    use an unsuffixed version (`1`, `1.0`, etc.)",
                                );
                                return Err(err);
                            } else {
                                MetaItemKind::NameValue(lit)
                            }
                        }
                        Err(err) => {
                            let guar = report_lit_error(psess, err, token_lit, expr.span);
                            let lit = ast::MetaItemLit {
                                symbol: token_lit.symbol,
                                suffix: token_lit.suffix,
                                kind: ast::LitKind::Err(guar),
                                span: expr.span,
                            };
                            MetaItemKind::NameValue(lit)
                        }
                    };
                    res
                } else {
                    // Example cases:
                    // - `#[foo = 1+1]`: results in `ast::ExprKind::BinOp`.
                    // - `#[foo = include_str!("nonexistent-file.rs")]`:
                    //   results in `ast::ExprKind::Err`. In that case we delay
                    //   the error because an earlier error will have already
                    //   been reported.
                    let msg = "attribute value must be a literal";
                    let mut err = psess.dcx().struct_span_err(expr.span, msg);
                    if let ast::ExprKind::Err(_) = expr.kind {
                        err.downgrade_to_delayed_bug();
                    }
                    return Err(err);
                }
            }
        },
    })
}

fn check_meta_bad_delim(psess: &ParseSess, span: DelimSpan, delim: Delimiter) {
    if let Delimiter::Parenthesis = delim {
        return;
    }
    psess.dcx().emit_err(errors::MetaBadDelim {
        span: span.entire(),
        sugg: errors::MetaBadDelimSugg { open: span.open, close: span.close },
    });
}

pub(super) fn check_cfg_attr_bad_delim(psess: &ParseSess, span: DelimSpan, delim: Delimiter) {
    if let Delimiter::Parenthesis = delim {
        return;
    }
    psess.dcx().emit_err(errors::CfgAttrBadDelim {
        span: span.entire(),
        sugg: errors::MetaBadDelimSugg { open: span.open, close: span.close },
    });
}

/// Checks that the given meta-item is compatible with this `AttributeTemplate`.
fn is_attr_template_compatible(template: &AttributeTemplate, meta: &ast::MetaItemKind) -> bool {
    let is_one_allowed_subword = |items: &[MetaItemInner]| match items {
        [item] => item.is_word() && template.one_of.iter().any(|&word| item.has_name(word)),
        _ => false,
    };
    match meta {
        MetaItemKind::Word => template.word,
        MetaItemKind::List(items) => template.list.is_some() || is_one_allowed_subword(items),
        MetaItemKind::NameValue(lit) if lit.kind.is_str() => template.name_value_str.is_some(),
        MetaItemKind::NameValue(..) => false,
    }
}

pub fn check_attribute_safety(
    psess: &ParseSess,
    builtin_attr_safety: Option<AttributeSafety>,
    attr: &Attribute,
    id: NodeId,
) {
    let attr_item = attr.get_normal_item();
    match (builtin_attr_safety, attr_item.unsafety) {
        // - Unsafe builtin attribute
        // - User wrote `#[unsafe(..)]`, which is permitted on any edition
        (Some(AttributeSafety::Unsafe { .. }), Safety::Unsafe(..)) => {
            // OK
        }

        // - Unsafe builtin attribute
        // - User did not write `#[unsafe(..)]`
        (Some(AttributeSafety::Unsafe { unsafe_since }), Safety::Default) => {
            let path_span = attr_item.path.span;

            // If the `attr_item`'s span is not from a macro, then just suggest
            // wrapping it in `unsafe(...)`. Otherwise, we suggest putting the
            // `unsafe(`, `)` right after and right before the opening and closing
            // square bracket respectively.
            let diag_span = attr_item.span();

            // Attributes can be safe in earlier editions, and become unsafe in later ones.
            //
            // Use the span of the attribute's name to determine the edition: the span of the
            // attribute as a whole may be inaccurate if it was emitted by a macro.
            //
            // See https://github.com/rust-lang/rust/issues/142182.
            let emit_error = match unsafe_since {
                None => true,
                Some(unsafe_since) => path_span.edition() >= unsafe_since,
            };

            if emit_error {
                psess.dcx().emit_err(errors::UnsafeAttrOutsideUnsafe {
                    span: path_span,
                    suggestion: errors::UnsafeAttrOutsideUnsafeSuggestion {
                        left: diag_span.shrink_to_lo(),
                        right: diag_span.shrink_to_hi(),
                    },
                });
            } else {
                psess.buffer_lint(
                    UNSAFE_ATTR_OUTSIDE_UNSAFE,
                    path_span,
                    id,
                    BuiltinLintDiag::UnsafeAttrOutsideUnsafe {
                        attribute_name_span: path_span,
                        sugg_spans: (diag_span.shrink_to_lo(), diag_span.shrink_to_hi()),
                    },
                );
            }
        }

        // - Normal builtin attribute, or any non-builtin attribute
        // - All non-builtin attributes are currently considered safe; writing `#[unsafe(..)]` is
        //   not permitted on non-builtin attributes or normal builtin attributes
        (Some(AttributeSafety::Normal) | None, Safety::Unsafe(unsafe_span)) => {
            psess.dcx().emit_err(errors::InvalidAttrUnsafe {
                span: unsafe_span,
                name: attr_item.path.clone(),
            });
        }

        // - Normal builtin attribute
        // - No explicit `#[unsafe(..)]` written.
        (Some(AttributeSafety::Normal), Safety::Default) => {
            // OK
        }

        // - Non-builtin attribute
        // - No explicit `#[unsafe(..)]` written.
        (None, Safety::Default) => {
            // OK
        }

        (
            Some(AttributeSafety::Unsafe { .. } | AttributeSafety::Normal) | None,
            Safety::Safe(..),
        ) => {
            psess.dcx().span_delayed_bug(
                attr_item.span(),
                "`check_attribute_safety` does not expect `Safety::Safe` on attributes",
            );
        }
    }
}

// Called by `check_builtin_meta_item` and code that manually denies
// `unsafe(...)` in `cfg`
pub fn deny_builtin_meta_unsafety(psess: &ParseSess, meta: &MetaItem) {
    // This only supports denying unsafety right now - making builtin attributes
    // support unsafety will requite us to thread the actual `Attribute` through
    // for the nice diagnostics.
    if let Safety::Unsafe(unsafe_span) = meta.unsafety {
        psess
            .dcx()
            .emit_err(errors::InvalidAttrUnsafe { span: unsafe_span, name: meta.path.clone() });
    }
}

pub fn check_builtin_meta_item(
    psess: &ParseSess,
    meta: &MetaItem,
    style: ast::AttrStyle,
    name: Symbol,
    template: AttributeTemplate,
    deny_unsafety: bool,
) {
    if !is_attr_template_compatible(&template, &meta.kind) {
        emit_malformed_attribute(psess, style, meta.span, name, template);
    }

    if deny_unsafety {
        deny_builtin_meta_unsafety(psess, meta);
    }
}

fn emit_malformed_attribute(
    psess: &ParseSess,
    style: ast::AttrStyle,
    span: Span,
    name: Symbol,
    template: AttributeTemplate,
) {
    // attrs with new parsers are locally validated so excluded here
    if matches!(
        name,
        sym::inline
<<<<<<< HEAD
            | sym::rustc_force_inline
            | sym::rustc_confusables
            | sym::repr
            | sym::align
            | sym::deprecated
=======
            | sym::may_dangle
            | sym::rustc_as_ptr
            | sym::rustc_pub_transparent
            | sym::rustc_const_stable_indirect
            | sym::rustc_force_inline
            | sym::rustc_confusables
            | sym::rustc_skip_during_method_dispatch
            | sym::repr
            | sym::align
            | sym::deprecated
            | sym::optimize
            | sym::cold
            | sym::naked
            | sym::no_mangle
            | sym::must_use
            | sym::track_caller
>>>>>>> d41e12f1
    ) {
        return;
    }

    // Some of previously accepted forms were used in practice,
    // report them as warnings for now.
    let should_warn =
        |name| matches!(name, sym::doc | sym::ignore | sym::link | sym::test | sym::bench);

    let error_msg = format!("malformed `{name}` attribute input");
    let mut suggestions = vec![];
    let inner = if style == ast::AttrStyle::Inner { "!" } else { "" };
    if template.word {
        suggestions.push(format!("#{inner}[{name}]"));
    }
    if let Some(descr) = template.list {
        suggestions.push(format!("#{inner}[{name}({descr})]"));
    }
    suggestions.extend(template.one_of.iter().map(|&word| format!("#{inner}[{name}({word})]")));
    if let Some(descr) = template.name_value_str {
        suggestions.push(format!("#{inner}[{name} = \"{descr}\"]"));
    }
    if should_warn(name) {
        psess.buffer_lint(
            ILL_FORMED_ATTRIBUTE_INPUT,
            span,
            ast::CRATE_NODE_ID,
            BuiltinLintDiag::IllFormedAttributeInput { suggestions: suggestions.clone() },
        );
    } else {
        suggestions.sort();
        psess
            .dcx()
            .struct_span_err(span, error_msg)
            .with_span_suggestions(
                span,
                if suggestions.len() == 1 {
                    "must be of the form"
                } else {
                    "the following are the possible correct uses"
                },
                suggestions,
                Applicability::HasPlaceholders,
            )
            .emit();
    }
}

pub fn emit_fatal_malformed_builtin_attribute(
    psess: &ParseSess,
    attr: &Attribute,
    name: Symbol,
) -> ! {
    let template = BUILTIN_ATTRIBUTE_MAP.get(&name).expect("builtin attr defined").template;
    emit_malformed_attribute(psess, attr.style, attr.span, name, template);
    // This is fatal, otherwise it will likely cause a cascade of other errors
    // (and an error here is expected to be very rare).
    FatalError.raise()
}<|MERGE_RESOLUTION|>--- conflicted
+++ resolved
@@ -286,13 +286,6 @@
     if matches!(
         name,
         sym::inline
-<<<<<<< HEAD
-            | sym::rustc_force_inline
-            | sym::rustc_confusables
-            | sym::repr
-            | sym::align
-            | sym::deprecated
-=======
             | sym::may_dangle
             | sym::rustc_as_ptr
             | sym::rustc_pub_transparent
@@ -309,7 +302,6 @@
             | sym::no_mangle
             | sym::must_use
             | sym::track_caller
->>>>>>> d41e12f1
     ) {
         return;
     }
