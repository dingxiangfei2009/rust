--- conflicted
+++ resolved
@@ -574,11 +574,7 @@
             // privacy and mark them reachable.
             DefKind::Macro(_) => {
                 let item = self.tcx.hir_expect_item(def_id);
-<<<<<<< HEAD
-                if let hir::ItemKind::Macro(MacroDef { macro_rules: false, .. }, _) = item.kind {
-=======
                 if let hir::ItemKind::Macro(_, MacroDef { macro_rules: false, .. }, _) = item.kind {
->>>>>>> ff46ea82
                     if vis.is_accessible_from(module, self.tcx) {
                         self.update(def_id, macro_ev, Level::Reachable);
                     }
@@ -602,13 +598,8 @@
             DefKind::Struct | DefKind::Union => {
                 // While structs and unions have type privacy, their fields do not.
                 let item = self.tcx.hir_expect_item(def_id);
-<<<<<<< HEAD
-                if let hir::ItemKind::Struct(ref struct_def, _)
-                | hir::ItemKind::Union(ref struct_def, _) = item.kind
-=======
                 if let hir::ItemKind::Struct(_, ref struct_def, _)
                 | hir::ItemKind::Union(_, ref struct_def, _) = item.kind
->>>>>>> ff46ea82
                 {
                     for field in struct_def.fields() {
                         let field_vis = self.tcx.local_visibility(field.def_id);
