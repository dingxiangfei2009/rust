macro_rules! force_eval {
    ($e:expr) => {
        unsafe {
            ::core::ptr::read_volatile(&$e);
        }
    };
}

#[cfg(not(feature = "checked"))]
macro_rules! i {
    ($array:expr, $index:expr) => {
        unsafe { *$array.get_unchecked($index) }
    };
    ($array:expr, $index:expr, = , $rhs:expr) => {
        unsafe {
            *$array.get_unchecked_mut($index) = $rhs;
        }
    };
    ($array:expr, $index:expr, += , $rhs:expr) => {
        unsafe {
            *$array.get_unchecked_mut($index) += $rhs;
        }
    };
    ($array:expr, $index:expr, -= , $rhs:expr) => {
        unsafe {
            *$array.get_unchecked_mut($index) -= $rhs;
        }
    };
    ($array:expr, $index:expr, &= , $rhs:expr) => {
        unsafe {
            *$array.get_unchecked_mut($index) &= $rhs;
        }
    };
    ($array:expr, $index:expr, == , $rhs:expr) => {
        unsafe { *$array.get_unchecked_mut($index) == $rhs }
    };
}

#[cfg(feature = "checked")]
macro_rules! i {
    ($array:expr, $index:expr) => {
        *$array.get($index).unwrap()
    };
    ($array:expr, $index:expr, = , $rhs:expr) => {
        *$array.get_mut($index).unwrap() = $rhs;
    };
    ($array:expr, $index:expr, -= , $rhs:expr) => {
        *$array.get_mut($index).unwrap() -= $rhs;
    };
    ($array:expr, $index:expr, += , $rhs:expr) => {
        *$array.get_mut($index).unwrap() += $rhs;
    };
    ($array:expr, $index:expr, &= , $rhs:expr) => {
        *$array.get_mut($index).unwrap() &= $rhs;
    };
    ($array:expr, $index:expr, == , $rhs:expr) => {
        *$array.get_mut($index).unwrap() == $rhs
    };
}

macro_rules! llvm_intrinsically_optimized {
    (#[cfg($($clause:tt)*)] $e:expr) => {
        #[cfg(all(not(feature = "stable"), $($clause)*))]
        {
            if true { // thwart the dead code lint
                $e
            }
        }
    };
}

// Public modules
mod acos;
mod acosf;
mod acosh;
mod acoshf;
mod asin;
mod asinf;
mod asinh;
mod asinhf;
mod atan;
mod atan2;
mod atan2f;
mod atanf;
mod atanh;
mod atanhf;
mod cbrt;
mod cbrtf;
mod ceil;
mod ceilf;
mod copysign;
mod copysignf;
mod cos;
mod cosf;
mod cosh;
mod coshf;
mod erf;
mod erff;
mod exp;
mod exp10;
mod exp10f;
mod exp2;
mod exp2f;
mod expf;
mod expm1;
mod expm1f;
mod fabs;
mod fabsf;
mod fdim;
mod fdimf;
mod floor;
mod floorf;
mod fma;
mod fmaf;
mod fmod;
mod fmodf;
mod frexp;
mod frexpf;
mod hypot;
mod hypotf;
<<<<<<< HEAD
mod ldexp;
mod ldexpf;
=======
mod ilogb;
mod ilogbf;
mod j0;
mod j0f;
mod j1;
mod j1f;
mod jn;
mod jnf;
mod lgamma;
mod lgammaf;
>>>>>>> 4f1f71a8
mod log;
mod log10;
mod log10f;
mod log1p;
mod log1pf;
mod log2;
mod log2f;
mod logf;
mod modf;
mod modff;
mod pow;
mod powf;
mod remquo;
mod remquof;
mod round;
mod roundf;
mod scalbn;
mod scalbnf;
mod sin;
mod sincos;
mod sincosf;
mod sinf;
mod sinh;
mod sinhf;
mod sqrt;
mod sqrtf;
mod tan;
mod tanf;
mod tanh;
mod tanhf;
mod tgamma;
mod tgammaf;
mod trunc;
mod truncf;

// Use separated imports instead of {}-grouped imports for easier merging.
pub use self::acos::acos;
pub use self::acosf::acosf;
pub use self::acosh::acosh;
pub use self::acoshf::acoshf;
pub use self::asin::asin;
pub use self::asinf::asinf;
pub use self::asinh::asinh;
pub use self::asinhf::asinhf;
pub use self::atan::atan;
pub use self::atan2::atan2;
pub use self::atan2f::atan2f;
pub use self::atanf::atanf;
pub use self::atanh::atanh;
pub use self::atanhf::atanhf;
pub use self::cbrt::cbrt;
pub use self::cbrtf::cbrtf;
pub use self::ceil::ceil;
pub use self::ceilf::ceilf;
pub use self::copysign::copysign;
pub use self::copysignf::copysignf;
pub use self::cos::cos;
pub use self::cosf::cosf;
pub use self::cosh::cosh;
pub use self::coshf::coshf;
pub use self::erf::erf;
pub use self::erf::erfc;
pub use self::erff::erff;
pub use self::erff::erfcf;
pub use self::exp::exp;
pub use self::exp10::exp10;
pub use self::exp10f::exp10f;
pub use self::exp2::exp2;
pub use self::exp2f::exp2f;
pub use self::expf::expf;
pub use self::expm1::expm1;
pub use self::expm1f::expm1f;
pub use self::fabs::fabs;
pub use self::fabsf::fabsf;
pub use self::fdim::fdim;
pub use self::fdimf::fdimf;
pub use self::floor::floor;
pub use self::floorf::floorf;
pub use self::fma::fma;
pub use self::fmaf::fmaf;
pub use self::fmod::fmod;
pub use self::fmodf::fmodf;
pub use self::frexp::frexp;
pub use self::frexpf::frexpf;
pub use self::hypot::hypot;
pub use self::hypotf::hypotf;
<<<<<<< HEAD
pub use self::ldexp::ldexp;
pub use self::ldexpf::ldexpf;
=======
pub use self::ilogb::ilogb;
pub use self::ilogbf::ilogbf;
pub use self::j0::j0;
pub use self::j0::y0;
pub use self::j0f::j0f;
pub use self::j0f::y0f;
pub use self::j1::j1;
pub use self::j1::y1;
pub use self::j1f::j1f;
pub use self::j1f::y1f;
pub use self::jn::jn;
pub use self::jn::yn;
pub use self::jnf::jnf;
pub use self::jnf::ynf;
pub use self::lgamma::lgamma;
pub use self::lgamma::lgamma_r;
pub use self::lgammaf::lgammaf;
pub use self::lgammaf::lgammaf_r;
>>>>>>> 4f1f71a8
pub use self::log::log;
pub use self::log10::log10;
pub use self::log10f::log10f;
pub use self::log1p::log1p;
pub use self::log1pf::log1pf;
pub use self::log2::log2;
pub use self::log2f::log2f;
pub use self::logf::logf;
pub use self::modf::modf;
pub use self::modff::modff;
pub use self::pow::pow;
pub use self::powf::powf;
pub use self::remquo::remquo;
pub use self::remquof::remquof;
pub use self::round::round;
pub use self::roundf::roundf;
pub use self::scalbn::scalbn;
pub use self::scalbnf::scalbnf;
pub use self::sin::sin;
pub use self::sincos::sincos;
pub use self::sincosf::sincosf;
pub use self::sinf::sinf;
pub use self::sinh::sinh;
pub use self::sinhf::sinhf;
pub use self::sqrt::sqrt;
pub use self::sqrtf::sqrtf;
pub use self::tan::tan;
pub use self::tanf::tanf;
pub use self::tanh::tanh;
pub use self::tanhf::tanhf;
pub use self::tgamma::tgamma;
pub use self::tgammaf::tgammaf;
pub use self::trunc::trunc;
pub use self::truncf::truncf;

// Private modules
mod expo2;
mod fenv;
mod k_cos;
mod k_cosf;
mod k_expo2;
mod k_expo2f;
mod k_sin;
mod k_sinf;
mod k_tan;
mod k_tanf;
mod rem_pio2;
mod rem_pio2_large;
mod rem_pio2f;

// Private re-imports
use self::expo2::expo2;
use self::k_cos::k_cos;
use self::k_cosf::k_cosf;
use self::k_expo2::k_expo2;
use self::k_expo2f::k_expo2f;
use self::k_sin::k_sin;
use self::k_sinf::k_sinf;
use self::k_tan::k_tan;
use self::k_tanf::k_tanf;
use self::rem_pio2::rem_pio2;
use self::rem_pio2_large::rem_pio2_large;
use self::rem_pio2f::rem_pio2f;

#[inline]
fn get_high_word(x: f64) -> u32 {
    (x.to_bits() >> 32) as u32
}

#[inline]
fn get_low_word(x: f64) -> u32 {
    x.to_bits() as u32
}

#[inline]
fn with_set_high_word(f: f64, hi: u32) -> f64 {
    let mut tmp = f.to_bits();
    tmp &= 0x00000000_ffffffff;
    tmp |= (hi as u64) << 32;
    f64::from_bits(tmp)
}

#[inline]
fn with_set_low_word(f: f64, lo: u32) -> f64 {
    let mut tmp = f.to_bits();
    tmp &= 0xffffffff_00000000;
    tmp |= lo as u64;
    f64::from_bits(tmp)
}

#[inline]
fn combine_words(hi: u32, lo: u32) -> f64 {
    f64::from_bits((hi as u64) << 32 | lo as u64)
}<|MERGE_RESOLUTION|>--- conflicted
+++ resolved
@@ -118,10 +118,8 @@
 mod frexpf;
 mod hypot;
 mod hypotf;
-<<<<<<< HEAD
 mod ldexp;
 mod ldexpf;
-=======
 mod ilogb;
 mod ilogbf;
 mod j0;
@@ -132,7 +130,6 @@
 mod jnf;
 mod lgamma;
 mod lgammaf;
->>>>>>> 4f1f71a8
 mod log;
 mod log10;
 mod log10f;
@@ -219,10 +216,8 @@
 pub use self::frexpf::frexpf;
 pub use self::hypot::hypot;
 pub use self::hypotf::hypotf;
-<<<<<<< HEAD
 pub use self::ldexp::ldexp;
 pub use self::ldexpf::ldexpf;
-=======
 pub use self::ilogb::ilogb;
 pub use self::ilogbf::ilogbf;
 pub use self::j0::j0;
@@ -241,7 +236,6 @@
 pub use self::lgamma::lgamma_r;
 pub use self::lgammaf::lgammaf;
 pub use self::lgammaf::lgammaf_r;
->>>>>>> 4f1f71a8
 pub use self::log::log;
 pub use self::log10::log10;
 pub use self::log10f::log10f;
