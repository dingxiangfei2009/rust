--- conflicted
+++ resolved
@@ -66,19 +66,11 @@
             (BinOpKind::Ge, ExprKind::Binary(lhskind, lhslhs, lhsrhs), _) => {
                 match (lhskind.node, &lhslhs.kind, &lhsrhs.kind) {
                     // `-1 + x`
-<<<<<<< HEAD
-                    (BinOpKind::Add, &ExprKind::Lit(lit), _) if Self::check_lit(lit, -1) => {
+                    (BinOpKind::Add, ExprKind::Lit(lit), _) if Self::check_lit(*lit, -1) => {
                         Self::generate_recommendation(cx, binop, lhsrhs, rhs, Side::Lhs)
                     },
                     // `x - 1`
-                    (BinOpKind::Sub, _, &ExprKind::Lit(lit)) if Self::check_lit(lit, 1) => {
-=======
-                    (BinOpKind::Add, ExprKind::Lit(lit), _) if Self::check_lit(lit, -1) => {
-                        Self::generate_recommendation(cx, binop, lhsrhs, rhs, Side::Lhs)
-                    },
-                    // `x - 1`
-                    (BinOpKind::Sub, _, ExprKind::Lit(lit)) if Self::check_lit(lit, 1) => {
->>>>>>> 51ec465c
+                    (BinOpKind::Sub, _, ExprKind::Lit(lit)) if Self::check_lit(*lit, 1) => {
                         Self::generate_recommendation(cx, binop, lhslhs, rhs, Side::Lhs)
                     },
                     _ => None,
@@ -88,17 +80,10 @@
             (BinOpKind::Ge, _, ExprKind::Binary(rhskind, rhslhs, rhsrhs)) if rhskind.node == BinOpKind::Add => {
                 match (&rhslhs.kind, &rhsrhs.kind) {
                     // `y + 1` and `1 + y`
-<<<<<<< HEAD
-                    (&ExprKind::Lit(lit), _) if Self::check_lit(lit, 1) => {
+                    (ExprKind::Lit(lit), _) if Self::check_lit(*lit, 1) => {
                         Self::generate_recommendation(cx, binop, rhsrhs, lhs, Side::Rhs)
                     },
-                    (_, &ExprKind::Lit(lit)) if Self::check_lit(lit, 1) => {
-=======
-                    (ExprKind::Lit(lit), _) if Self::check_lit(lit, 1) => {
-                        Self::generate_recommendation(cx, binop, rhsrhs, lhs, Side::Rhs)
-                    },
-                    (_, ExprKind::Lit(lit)) if Self::check_lit(lit, 1) => {
->>>>>>> 51ec465c
+                    (_, ExprKind::Lit(lit)) if Self::check_lit(*lit, 1) => {
                         Self::generate_recommendation(cx, binop, rhslhs, lhs, Side::Rhs)
                     },
                     _ => None,
@@ -108,17 +93,10 @@
             (BinOpKind::Le, ExprKind::Binary(lhskind, lhslhs, lhsrhs), _) if lhskind.node == BinOpKind::Add => {
                 match (&lhslhs.kind, &lhsrhs.kind) {
                     // `1 + x` and `x + 1`
-<<<<<<< HEAD
-                    (&ExprKind::Lit(lit), _) if Self::check_lit(lit, 1) => {
+                    (ExprKind::Lit(lit), _) if Self::check_lit(*lit, 1) => {
                         Self::generate_recommendation(cx, binop, lhsrhs, rhs, Side::Lhs)
                     },
-                    (_, &ExprKind::Lit(lit)) if Self::check_lit(lit, 1) => {
-=======
-                    (ExprKind::Lit(lit), _) if Self::check_lit(lit, 1) => {
-                        Self::generate_recommendation(cx, binop, lhsrhs, rhs, Side::Lhs)
-                    },
-                    (_, ExprKind::Lit(lit)) if Self::check_lit(lit, 1) => {
->>>>>>> 51ec465c
+                    (_, ExprKind::Lit(lit)) if Self::check_lit(*lit, 1) => {
                         Self::generate_recommendation(cx, binop, lhslhs, rhs, Side::Lhs)
                     },
                     _ => None,
@@ -128,19 +106,11 @@
             (BinOpKind::Le, _, ExprKind::Binary(rhskind, rhslhs, rhsrhs)) => {
                 match (rhskind.node, &rhslhs.kind, &rhsrhs.kind) {
                     // `-1 + y`
-<<<<<<< HEAD
-                    (BinOpKind::Add, &ExprKind::Lit(lit), _) if Self::check_lit(lit, -1) => {
+                    (BinOpKind::Add, ExprKind::Lit(lit), _) if Self::check_lit(*lit, -1) => {
                         Self::generate_recommendation(cx, binop, rhsrhs, lhs, Side::Rhs)
                     },
                     // `y - 1`
-                    (BinOpKind::Sub, _, &ExprKind::Lit(lit)) if Self::check_lit(lit, 1) => {
-=======
-                    (BinOpKind::Add, ExprKind::Lit(lit), _) if Self::check_lit(lit, -1) => {
-                        Self::generate_recommendation(cx, binop, rhsrhs, lhs, Side::Rhs)
-                    },
-                    // `y - 1`
-                    (BinOpKind::Sub, _, ExprKind::Lit(lit)) if Self::check_lit(lit, 1) => {
->>>>>>> 51ec465c
+                    (BinOpKind::Sub, _, ExprKind::Lit(lit)) if Self::check_lit(*lit, 1) => {
                         Self::generate_recommendation(cx, binop, rhslhs, lhs, Side::Rhs)
                     },
                     _ => None,
