--- conflicted
+++ resolved
@@ -68,18 +68,6 @@
         _ = one;
         _ = two;
     }
-<<<<<<< HEAD
-=======
-}
-
-// Allowing on this function, because it would lint, which we don't want in this case.
-// if we have `#[start]` and `#[test]` check `is_entrypoint_fn(cx, def_id.to_def_id())` is stopped
-// working
-#[allow(clippy::missing_const_for_fn)]
-#[start]
-fn init(num: isize, something: *const *const u8) -> isize {
-    1
->>>>>>> 25509e71
 }
 
 trait Foo {
