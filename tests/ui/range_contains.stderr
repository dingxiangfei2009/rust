error: manual `Range::contains` implementation
  --> $DIR/range_contains.rs:12:5
   |
LL |     x >= 8 && x < 12;
   |     ^^^^^^^^^^^^^^^^ help: use: `(8..12).contains(&x)`
   |
   = note: `-D clippy::manual-range-contains` implied by `-D warnings`

error: manual `Range::contains` implementation
  --> $DIR/range_contains.rs:13:5
   |
LL |     x < 42 && x >= 21;
   |     ^^^^^^^^^^^^^^^^^ help: use: `(21..42).contains(&x)`

error: manual `Range::contains` implementation
  --> $DIR/range_contains.rs:14:5
   |
LL |     100 > x && 1 <= x;
   |     ^^^^^^^^^^^^^^^^^ help: use: `(1..100).contains(&x)`

error: manual `RangeInclusive::contains` implementation
  --> $DIR/range_contains.rs:17:5
   |
LL |     x >= 9 && x <= 99;
   |     ^^^^^^^^^^^^^^^^^ help: use: `(9..=99).contains(&x)`

error: manual `RangeInclusive::contains` implementation
  --> $DIR/range_contains.rs:18:5
   |
LL |     x <= 33 && x >= 1;
   |     ^^^^^^^^^^^^^^^^^ help: use: `(1..=33).contains(&x)`

error: manual `RangeInclusive::contains` implementation
  --> $DIR/range_contains.rs:19:5
   |
LL |     999 >= x && 1 <= x;
   |     ^^^^^^^^^^^^^^^^^^ help: use: `(1..=999).contains(&x)`

error: manual `!Range::contains` implementation
  --> $DIR/range_contains.rs:22:5
   |
LL |     x < 8 || x >= 12;
   |     ^^^^^^^^^^^^^^^^ help: use: `!(8..12).contains(&x)`

error: manual `!Range::contains` implementation
  --> $DIR/range_contains.rs:23:5
   |
LL |     x >= 42 || x < 21;
   |     ^^^^^^^^^^^^^^^^^ help: use: `!(21..42).contains(&x)`

error: manual `!Range::contains` implementation
  --> $DIR/range_contains.rs:24:5
   |
LL |     100 <= x || 1 > x;
   |     ^^^^^^^^^^^^^^^^^ help: use: `!(1..100).contains(&x)`

error: manual `!RangeInclusive::contains` implementation
  --> $DIR/range_contains.rs:27:5
   |
LL |     x < 9 || x > 99;
   |     ^^^^^^^^^^^^^^^ help: use: `!(9..=99).contains(&x)`

error: manual `!RangeInclusive::contains` implementation
  --> $DIR/range_contains.rs:28:5
   |
LL |     x > 33 || x < 1;
   |     ^^^^^^^^^^^^^^^ help: use: `!(1..=33).contains(&x)`

error: manual `!RangeInclusive::contains` implementation
  --> $DIR/range_contains.rs:29:5
   |
LL |     999 < x || 1 > x;
   |     ^^^^^^^^^^^^^^^^ help: use: `!(1..=999).contains(&x)`

error: manual `Range::contains` implementation
  --> $DIR/range_contains.rs:44:5
   |
LL |     y >= 0. && y < 1.;
   |     ^^^^^^^^^^^^^^^^^ help: use: `(0. ..1.).contains(&y)`

error: manual `!RangeInclusive::contains` implementation
  --> $DIR/range_contains.rs:45:5
   |
LL |     y < 0. || y > 1.;
   |     ^^^^^^^^^^^^^^^^ help: use: `!(0. ..=1.).contains(&y)`

error: manual `RangeInclusive::contains` implementation
  --> $DIR/range_contains.rs:48:5
   |
LL |     x >= -10 && x <= 10;
   |     ^^^^^^^^^^^^^^^^^^^ help: use: `(-10..=10).contains(&x)`

error: manual `RangeInclusive::contains` implementation
  --> $DIR/range_contains.rs:50:5
   |
LL |     y >= -3. && y <= 3.;
   |     ^^^^^^^^^^^^^^^^^^^ help: use: `(-3. ..=3.).contains(&y)`

<<<<<<< HEAD
error: aborting due to 16 previous errors
=======
error: manual `RangeInclusive::contains` implementation
  --> $DIR/range_contains.rs:55:30
   |
LL |     (x >= 0) && (x <= 10) && (z >= 0) && (z <= 10);
   |                              ^^^^^^^^^^^^^^^^^^^^^ help: use: `(0..=10).contains(&z)`

error: manual `RangeInclusive::contains` implementation
  --> $DIR/range_contains.rs:55:5
   |
LL |     (x >= 0) && (x <= 10) && (z >= 0) && (z <= 10);
   |     ^^^^^^^^^^^^^^^^^^^^^ help: use: `(0..=10).contains(&x)`

error: manual `!Range::contains` implementation
  --> $DIR/range_contains.rs:56:29
   |
LL |     (x < 0) || (x >= 10) || (z < 0) || (z >= 10);
   |                             ^^^^^^^^^^^^^^^^^^^^ help: use: `!(0..10).contains(&z)`

error: manual `!Range::contains` implementation
  --> $DIR/range_contains.rs:56:5
   |
LL |     (x < 0) || (x >= 10) || (z < 0) || (z >= 10);
   |     ^^^^^^^^^^^^^^^^^^^^ help: use: `!(0..10).contains(&x)`

error: aborting due to 20 previous errors
>>>>>>> 8ef49087
<|MERGE_RESOLUTION|>--- conflicted
+++ resolved
@@ -96,9 +96,6 @@
 LL |     y >= -3. && y <= 3.;
    |     ^^^^^^^^^^^^^^^^^^^ help: use: `(-3. ..=3.).contains(&y)`
 
-<<<<<<< HEAD
-error: aborting due to 16 previous errors
-=======
 error: manual `RangeInclusive::contains` implementation
   --> $DIR/range_contains.rs:55:30
    |
@@ -124,4 +121,3 @@
    |     ^^^^^^^^^^^^^^^^^^^^ help: use: `!(0..10).contains(&x)`
 
 error: aborting due to 20 previous errors
->>>>>>> 8ef49087
