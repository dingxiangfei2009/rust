--- conflicted
+++ resolved
@@ -199,9 +199,6 @@
 LL |         let _: fn() = std::mem::transmute(std::ptr::null::<()>() as *const u8);
    |                                           ^^^^^^^^^^^^^^^^^^^^^^^^^^^^^^^^^^^ help: try call directly: `std::ptr::null::<u8>()`
 
-<<<<<<< HEAD
-error: aborting due to 33 previous errors
-=======
 error: `as` casting between raw pointers without changing their constness
   --> tests/ui/ptr_as_ptr.rs:235:16
    |
@@ -209,4 +206,3 @@
    |                ^^^^^^^^^^^^^^^^^^^^^^^^^^^^^^^^^^^^^ help: try `pointer::cast`, a safer alternative: `std::ptr::addr_of_mut!(*b).cast::<()>()`
 
 error: aborting due to 34 previous errors
->>>>>>> 5ac96576
