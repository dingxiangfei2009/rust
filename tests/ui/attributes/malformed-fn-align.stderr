--- conflicted
+++ resolved
@@ -1,70 +1,5 @@
 error[E0539]: malformed `align` attribute input
   --> $DIR/malformed-fn-align.rs:5:5
-<<<<<<< HEAD
-   |
-LL |     #[align]
-   |     ^^^^^^^^ expected this to be a list
-   |
-help: try changing it to one of the following valid forms of the attribute
-   |
-LL |     #[align(<alignment in bytes>)]
-   |            ++++++++++++++++++++++
-
-error[E0539]: malformed `align` attribute input
-  --> $DIR/malformed-fn-align.rs:9:1
-   |
-LL | #[align = 16]
-   | ^^^^^^^^^^^^^ expected this to be a list
-   |
-help: try changing it to one of the following valid forms of the attribute
-   |
-LL - #[align = 16]
-LL + #[align(<alignment in bytes>)]
-   |
-LL - #[align = 16]
-LL + #[align]
-   |
-
-error[E0589]: invalid alignment value: not an unsuffixed integer
-  --> $DIR/malformed-fn-align.rs:12:9
-   |
-LL | #[align("hello")]
-   |         ^^^^^^^
-
-error[E0589]: invalid alignment value: not a power of two
-  --> $DIR/malformed-fn-align.rs:15:9
-   |
-LL | #[align(0)]
-   |         ^
-
-error: `#[repr(align(...))]` is not supported on function items
-  --> $DIR/malformed-fn-align.rs:18:8
-   |
-LL | #[repr(align(16))]
-   |        ^^^^^^^^^
-   |
-help: use `#[align(...)]` instead
-  --> $DIR/malformed-fn-align.rs:18:8
-   |
-LL | #[repr(align(16))]
-   |        ^^^^^^^^^
-
-error: `#[align(...)]` is not supported on struct items
-  --> $DIR/malformed-fn-align.rs:21:1
-   |
-LL | #[align(16)]
-   | ^^^^^^^^^^^^
-   |
-help: use `#[repr(align(...))]` instead
-   |
-LL - #[align(16)]
-LL + #[repr(align(16))]
-   |
-
-error: aborting due to 6 previous errors
-
-Some errors have detailed explanations: E0539, E0589.
-=======
    |
 LL |     #[align]
    |     ^^^^^^^^
@@ -129,5 +64,4 @@
 error: aborting due to 7 previous errors
 
 Some errors have detailed explanations: E0539, E0589, E0805.
->>>>>>> d41e12f1
 For more information about an error, try `rustc --explain E0539`.