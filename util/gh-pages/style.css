blockquote { font-size: 1em; }

.dropdown-menu {
    color: var(--fg);
    background: var(--theme-popup-bg);
    border: 1px solid var(--theme-popup-border);
}

.dropdown-menu .divider {
    background-color: var(--theme-popup-border);
}

.dropdown-menu .checkbox {
    display: block;
    white-space: nowrap;
    margin: 0;
}
.dropdown-menu .checkbox label {
    padding: 3px 20px;
    width: 100%;
}

.dropdown-menu .checkbox input {
    position: relative;
    margin: 0 0.5rem 0;
    padding: 0;
}

.dropdown-menu .checkbox:hover {
    background-color: var(--theme-hover);
}

.container > * {
  margin-bottom: 20px;
  border-radius: 4px;
  background: var(--bg);
  border: 1px solid var(--theme-popup-border);
  box-shadow: 0 1px 1px rgba(0,0,0,.05);
}

div.panel-body button {
    background: var(--searchbar-bg);
    color: var(--searchbar-fg);
    border-color: var(--theme-popup-border);
}

div.panel-body button:hover {
    box-shadow: 0 0 3px var(--searchbar-shadow-color);
}

div.panel-body  button.open {
    filter: brightness(90%);
}

.dropdown-toggle .badge {
    background-color: #777;
}

.lint-title {
    cursor: pointer;
    margin-top: 0;
    margin-bottom: 0;
    font-size: 16px;
    display: flex;
    flex-wrap: wrap;
    background: var(--theme-hover);
    color: var(--fg);
    border: 1px solid var(--theme-popup-border);
    padding: 10px 15px;
    border-top-left-radius: 3px;
    border-top-right-radius: 3px;
    gap: 4px;
}

<<<<<<< HEAD
.lint-title {
    cursor: pointer;
    margin-top: 0;
    margin-bottom: 0;
    font-size: 16px;
    display: flex;
    flex-wrap: wrap;
    background: var(--theme-hover);
    color: var(--fg);
    border: 1px solid var(--theme-popup-border);
    padding: 10px 15px;
    border-top-left-radius: 3px;
    border-top-right-radius: 3px;
    gap: 4px;
}

=======
>>>>>>> e85b1dd6
.lint-title .label { display: inline-block; }

.panel-title-name { flex: 1; min-width: 400px;}

.panel-title-name .anchor { display: none; }
article:hover .panel-title-name .anchor { display: inline;}

.search-control {
    margin-top: 15px;
}

@media (min-width: 992px) {
    .search-control {
        margin-top: 0;
    }
}

@media (min-width: 405px) {
    #upper-filters {
        display: flex;
        flex-wrap: wrap;
    }
}

@media (max-width: 430px) {
    /* Turn the version filter list to the left */
    #version-filter-selector {
        right: 0;
        left: auto;
    }
}

@media (max-width: 412px) {
    #upper-filters,
    .panel-body .search-control  {
        padding-right: 8px;
        padding-left: 8px;
    }
}

.label {
    padding-top: 0.3em;
    padding-bottom: 0.3em;
}

.lint-level {
    min-width: 4em;
}
.level-allow {
    background-color: #5cb85c;
}
.level-warn {
    background-color: #f0ad4e;
}
.level-deny {
    background-color: #d9534f;
}
.level-none {
    background-color: #777777;
    opacity: 0.5;
}

.lint-group {
    min-width: 8em;
}
.group-deprecated {
    opacity: 0.5;
}

.doc-folding {
    color: #000;
    background-color: #fff;
    border: 1px solid var(--theme-popup-border);
}
.doc-folding:hover {
    background-color: #e6e6e6;
}

.lint-doc-md {
    position: relative;
    display: block;
    padding: 10px 15px;
    margin-bottom: -1px;
    background: 0%;
    border-bottom: 1px solid var(--theme-popup-border);
    border-top: 1px solid var(--theme-popup-border);
}
.lint-doc-md > h3 {
    border-top: 1px solid var(--theme-popup-border);
    padding: 10px 15px;
    margin: 0 -15px;
    font-size: 18px;
}
.lint-doc-md > h3:first-child {
    border-top: none;
    padding-top: 0px;
}

@media (max-width:749px) {
    .lint-additional-info {
        display: flex;
        flex-flow: column;
    }
<<<<<<< HEAD
    .lint-additional-info-container > div + div {
=======
    .lint-additional-info > div + div {
>>>>>>> e85b1dd6
        border-top: 1px solid var(--theme-popup-border);
    }
}
@media (min-width:750px) {
    .lint-additional-info {
        display: flex;
        flex-flow: row;
    }
<<<<<<< HEAD
    .lint-additional-info-container > div + div {
=======
    .lint-additional-info > div + div {
>>>>>>> e85b1dd6
        border-left: 1px solid var(--theme-popup-border);
    }
}

<<<<<<< HEAD
.lint-additional-info-container > div {
=======
.lint-additional-info > div {
>>>>>>> e85b1dd6
    display: inline-flex;
    min-width: 200px;
    flex-grow: 1;
    padding: 9px 5px 5px 15px;
}

.applicability {
    background-color: #777777;
    margin: auto 5px;
}

.label-version {
    background-color: #777777;
    margin: auto 5px;
    font-family: monospace;
}

details {
    border-radius: 4px;
    padding: .5em .5em 0;
}

pre {
    padding: 0;
}

summary {
    font-weight: bold;
    margin: -.5em -.5em 0;
    padding: .5em;
    display: revert;
}

details[open] {
    padding: .5em;
}

/* Expanding the mdBook theme*/
.light, body:not([class]) {
    --inline-code-bg: #f6f7f6;
}
.rust {
    --inline-code-bg: #f6f7f6;
}
.coal {
    --inline-code-bg: #1d1f21;
}
.navy {
    --inline-code-bg: #1d1f21;
}
.ayu {
    --inline-code-bg: #191f26;
}

@media (prefers-color-scheme: dark) {
    body:not([class]) {
        /*
        In case JS is disabled and the user's system is in dark mode, we take "coal" as default
        dark theme.
        */
        --inline-code-bg: #1d1f21;
    }
}

html:not(.js) #settings-dropdown,
html:not(.js)#menu-filters {
    display: none;
}

#settings-dropdown {
    position: absolute;
    margin: 0.7em;
    z-index: 10;
    display: flex;
}

/* Applying the mdBook theme */
.settings-icon {
    text-align: center;
    width: 2em;
    height: 2em;
    line-height: 2em;
    border: solid 1px var(--icons);
    border-radius: 5px;
    user-select: none;
    cursor: pointer;
    background: var(--theme-hover);
}
.settings-menu {
    display: none;
    list-style: none;
    border: 1px solid var(--theme-popup-border);
    border-radius: 5px;
    color: var(--fg);
    background: var(--theme-popup-bg);
    overflow: hidden;
    padding: 9px;
    width: 207px;
    position: absolute;
    top: 28px;
}

.settings-icon::before {
    /* Wheel <https://www.svgrepo.com/svg/384069/settings-cog-gear> */
    content: url('data:image/svg+xml,<svg width="18" height="18" viewBox="0 0 12 12" \
enable-background="new 0 0 12 12" xmlns="http://www.w3.org/2000/svg">\
<path d="M10.25,6c0-0.1243286-0.0261841-0.241333-0.0366211-0.362915l1.6077881-1.5545654l\
-1.25-2.1650391  c0,0-1.2674561,0.3625488-2.1323853,0.6099854c-0.2034912-0.1431885-0.421875\
-0.2639771-0.6494751-0.3701782L7.25,0h-2.5 c0,0-0.3214111,1.2857666-0.5393066,2.1572876\
C3.9830933,2.2634888,3.7647095,2.3842773,3.5612183,2.5274658L1.428833,1.9174805 \
l-1.25,2.1650391c0,0,0.9641113,0.9321899,1.6077881,1.5545654C1.7761841,5.758667,\
1.75,5.8756714,1.75,6  s0.0261841,0.241333,0.0366211,0.362915L0.178833,7.9174805l1.25,\
2.1650391l2.1323853-0.6099854  c0.2034912,0.1432495,0.421875,0.2639771,0.6494751,0.3701782\
L4.75,12h2.5l0.5393066-2.1572876  c0.2276001-0.1062012,0.4459839-0.2269287,0.6494751\
-0.3701782l2.1323853,0.6099854l1.25-2.1650391L10.2133789,6.362915  C10.2238159,6.241333,\
10.25,6.1243286,10.25,6z M6,7.5C5.1715698,7.5,4.5,6.8284302,4.5,6S5.1715698,4.5,6,4.5S7.5\
,5.1715698,7.5,6  S6.8284302,7.5,6,7.5z" fill="black"/></svg>');
  width: 18px;
  height: 18px;
  display: block;
  filter: invert(0.7);
  position: absolute;
  top: 4px;
  left: 5px;
}

.settings-menu * {
    font-weight: normal;
}

.settings-menu label {
    cursor: pointer;
}

#settings-dropdown.open .settings-menu {
    display: block;
}

#theme-choice {
    margin-bottom: 10px;
    background: var(--searchbar-bg);
    color: var(--searchbar-fg);
    border-color: var(--theme-popup-border);
    border-radius: 5px;
    cursor: pointer;
    width: 100%;
    border-width: 1px;
    padding: 5px;
}

.alert {
    color: var(--fg);
    background: var(--theme-hover);
    border: 1px solid var(--theme-popup-border);
}
.page-header {
    border: 0;
    border-bottom: 1px solid var(--theme-popup-border);
    padding-bottom: 19px;
    border-radius: 0;
}
pre, hr {
    background: var(--bg);
    border: 1px solid var(--theme-popup-border);
}

#version-filter-selector .checkbox {
    display: flex;
}

ul.dropdown-menu li.checkbox > button {
    border: 0;
    width: 100%;
    background: var(--theme-popup-bg);
    color: var(--fg);
}

ul.dropdown-menu li.checkbox > button:hover {
    background: var(--theme-hover);
    box-shadow: none;
}

#version-filter {
    min-width: available;
}

#version-filter li label {
    padding-right: 0;
    width: 35%;
}

.version-filter-input {
    height: 60%;
    width: 30%;
    text-align: center;
    border: none;
    border-bottom: 1px solid #000000;
}

#filter-label, .filter-clear {
    background: var(--searchbar-bg);
    color: var(--searchbar-fg);
    border-color: var(--theme-popup-border);
    filter: brightness(95%);
}
#filter-label:hover, .filter-clear:hover {
    filter: brightness(90%);
}
.filter-input {
    background: var(--searchbar-bg);
    color: var(--searchbar-fg);
    border-color: var(--theme-popup-border);
}

.filter-input::-webkit-input-placeholder,
.filter-input::-moz-placeholder {
    color: var(--searchbar-fg);
    opacity: 30%;
}

.expansion-group {
    margin-top: 15px;
    padding: 0px 8px;
    display: flex;
    flex-wrap: nowrap;
}

@media (min-width: 992px) {
    .expansion-group {
        margin-top: 0;
        padding: 0px 15px;
    }
}

.expansion-control {
    width: 50%;
}

:not(pre) > code {
    color: var(--inline-code-color);
    background-color: var(--inline-code-bg);
}
html {
    scrollbar-color: var(--scrollbar) var(--bg);
}
body {
    background: var(--bg);
    color: var(--fg);
}

article > label {
    width: 100%;
    margin: 0;
}
article > input[type="checkbox"] {
    display: none;
}
article > input[type="checkbox"] + label .doc-folding::before {
    content: "+";
}
article > input[type="checkbox"]:checked + label .doc-folding::before {
    content: "−";
}
.lint-docs {
    display: none;
    margin-bottom: 0;
}
article > input[type="checkbox"]:checked ~ .lint-docs {
    display: block;
}

.github-corner svg {
    fill: var(--fg);
    color: var(--bg);
}
.github-corner:hover .octo-arm {
    animation: octocat-wave 560ms ease-in-out;
}
@keyframes octocat-wave {
    0%,
    100% {
        transform: rotate(0);
    }
    20%,
    60% {
        transform: rotate(-25deg);
    }
    40%,
    80% {
        transform: rotate(10deg);
    }
}
@media (max-width: 500px) {
    .github-corner:hover .octo-arm {
        animation: none;
    }
    .github-corner .octo-arm {
        animation: octocat-wave 560ms ease-in-out;
    }
}<|MERGE_RESOLUTION|>--- conflicted
+++ resolved
@@ -72,25 +72,6 @@
     gap: 4px;
 }
 
-<<<<<<< HEAD
-.lint-title {
-    cursor: pointer;
-    margin-top: 0;
-    margin-bottom: 0;
-    font-size: 16px;
-    display: flex;
-    flex-wrap: wrap;
-    background: var(--theme-hover);
-    color: var(--fg);
-    border: 1px solid var(--theme-popup-border);
-    padding: 10px 15px;
-    border-top-left-radius: 3px;
-    border-top-right-radius: 3px;
-    gap: 4px;
-}
-
-=======
->>>>>>> e85b1dd6
 .lint-title .label { display: inline-block; }
 
 .panel-title-name { flex: 1; min-width: 400px;}
@@ -194,11 +175,7 @@
         display: flex;
         flex-flow: column;
     }
-<<<<<<< HEAD
-    .lint-additional-info-container > div + div {
-=======
     .lint-additional-info > div + div {
->>>>>>> e85b1dd6
         border-top: 1px solid var(--theme-popup-border);
     }
 }
@@ -207,20 +184,12 @@
         display: flex;
         flex-flow: row;
     }
-<<<<<<< HEAD
-    .lint-additional-info-container > div + div {
-=======
     .lint-additional-info > div + div {
->>>>>>> e85b1dd6
         border-left: 1px solid var(--theme-popup-border);
     }
 }
 
-<<<<<<< HEAD
-.lint-additional-info-container > div {
-=======
 .lint-additional-info > div {
->>>>>>> e85b1dd6
     display: inline-flex;
     min-width: 200px;
     flex-grow: 1;
